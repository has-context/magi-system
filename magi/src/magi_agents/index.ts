/**
 * Agent registry for the MAGI system.
 *
 * This module exports all available agents and provides functions to create them.
 */

import { Agent } from '../utils/agent.js';
import { createReasoningAgent } from './common_agents/reasoning_agent.js';
import { createCodeAgent } from './common_agents/code_agent.js';
import { createBrowserAgent } from './common_agents/browser_agent.js';
import { createSearchAgent } from './common_agents/search_agent.js';
import { createShellAgent } from './common_agents/shell_agent.js';
import { createImageAgent } from './common_agents/image_agent.js';
import { createOverseerAgent } from './overseer_agent.js';
import { ModelClassID } from '../model_providers/model_data.js';
import { createOperatorAgent } from './operator_agent.js';
import { createProjectOperatorAgent } from './project_agents/operator_agent.js';
import { createWebOperatorAgent } from './web_agents/operator_agent.js';

// Export all constants from the constants module
export * from './constants.js';

/**
 * Available agent types
 */
export type AgentType =
    | 'quick'
    | 'overseer'
    | 'operator'
<<<<<<< HEAD
    | 'website_operator'
=======
>>>>>>> 63aada1d
    | 'design'
    | 'frontend'
    | 'backend'
    | 'test'
    | 'supervisor'
    | 'reasoning'
    | 'code'
    | 'browser'
    | 'browser_code'
    | 'search'
    | 'shell'
    | 'image';

/**
 * Create an agent of the specified type with optional model override and agent_id
 */
export async function createAgent(
    args: Record<string, unknown>
): Promise<Agent> {
    const {
        agent: type,
        model,
        modelClass,
        agent_id,
        tool,
    } = args as {
        agent: AgentType | ModelClassID;
        model?: string;
        modelClass?: ModelClassID;
        agent_id?: string;
        tool?: string;
    };
    let agent: Agent;

<<<<<<< HEAD
    switch (type) {
        case 'quick':
            agent = createQuickAgent();
            break;
        case 'overseer':
            agent = createOverseerAgent();
            break;
        case 'operator':
            agent = createOperatorAgent();
            break;
        case 'manager':
            agent = createManagerAgent();
            break;
        case 'reasoning':
            agent = createReasoningAgent();
            break;
        case 'code':
            agent = createCodeAgent();
            break;
        case 'browser':
            agent = createBrowserAgent();
            break;
        case 'search':
            agent = createSearchAgent();
            break;
        case 'shell':
            agent = createShellAgent();
            break;
        case 'image':
            agent = createImageAgent();
            break;
        default:
            agent = createQuickAgent(type as ModelClassID);
            break;
=======
    if (tool && tool !== 'none') {
        switch (tool) {
            case 'project_analyze':
                agent = await createProjectOperatorAgent();
                break;
            case 'web_build':
                agent = createWebOperatorAgent();
                break;
            default:
                agent = createOperatorAgent();
                break;
        }
    } else {
        switch (type) {
            case 'quick':
                agent = createQuickAgent();
                break;
            case 'overseer':
                agent = createOverseerAgent();
                break;
            case 'operator':
                agent = createOperatorAgent();
                break;
            case 'reasoning':
                agent = createReasoningAgent();
                break;
            case 'code':
                agent = createCodeAgent();
                break;
            case 'browser':
                agent = createBrowserAgent();
                break;
            case 'search':
                agent = createSearchAgent();
                break;
            case 'shell':
                agent = createShellAgent();
                break;
            case 'image':
                agent = createImageAgent();
                break;
            default:
                agent = createQuickAgent(type as ModelClassID);
                break;
        }
>>>>>>> 63aada1d
    }

    agent.args = args;

    // Override agent_id if specified
    if (agent_id) {
        agent.agent_id = agent_id;
    }

    // Apply model override if specified
    if (model) {
        agent.model = model;
    }

    // Apply model class if specified
    if (modelClass) {
        agent.modelClass = modelClass;
    }

    return agent;
}

function createQuickAgent(modelClass: ModelClassID = 'reasoning_mini'): Agent {
    return new Agent({
        name: 'QuickAgent',
        description: 'Performs quick tasks and provides immediate responses',
        instructions: 'Please think through this step by step.',
        modelClass,
    });
}

// Export all agent creation functions
export {
    createQuickAgent,
<<<<<<< HEAD
    createManagerAgent,
=======
>>>>>>> 63aada1d
    createReasoningAgent,
    createCodeAgent,
    createBrowserAgent,
    createSearchAgent,
    createShellAgent,
    createImageAgent,
    createProjectOperatorAgent,
};<|MERGE_RESOLUTION|>--- conflicted
+++ resolved
@@ -27,10 +27,6 @@
     | 'quick'
     | 'overseer'
     | 'operator'
-<<<<<<< HEAD
-    | 'website_operator'
-=======
->>>>>>> 63aada1d
     | 'design'
     | 'frontend'
     | 'backend'
@@ -65,42 +61,6 @@
     };
     let agent: Agent;
 
-<<<<<<< HEAD
-    switch (type) {
-        case 'quick':
-            agent = createQuickAgent();
-            break;
-        case 'overseer':
-            agent = createOverseerAgent();
-            break;
-        case 'operator':
-            agent = createOperatorAgent();
-            break;
-        case 'manager':
-            agent = createManagerAgent();
-            break;
-        case 'reasoning':
-            agent = createReasoningAgent();
-            break;
-        case 'code':
-            agent = createCodeAgent();
-            break;
-        case 'browser':
-            agent = createBrowserAgent();
-            break;
-        case 'search':
-            agent = createSearchAgent();
-            break;
-        case 'shell':
-            agent = createShellAgent();
-            break;
-        case 'image':
-            agent = createImageAgent();
-            break;
-        default:
-            agent = createQuickAgent(type as ModelClassID);
-            break;
-=======
     if (tool && tool !== 'none') {
         switch (tool) {
             case 'project_analyze':
@@ -146,7 +106,6 @@
                 agent = createQuickAgent(type as ModelClassID);
                 break;
         }
->>>>>>> 63aada1d
     }
 
     agent.args = args;
@@ -181,10 +140,6 @@
 // Export all agent creation functions
 export {
     createQuickAgent,
-<<<<<<< HEAD
-    createManagerAgent,
-=======
->>>>>>> 63aada1d
     createReasoningAgent,
     createCodeAgent,
     createBrowserAgent,
