--- conflicted
+++ resolved
@@ -23,31 +23,22 @@
     getMemoryTools,
     listShortTermMemories,
 } from '../utils/memory_utils.js';
-<<<<<<< HEAD
-import { listActiveProjects, getProjectTools, getExternalProjectIds } from '../utils/project_utils.js';
-=======
 import {
     listActiveProjects,
     getProjectTools,
     getExternalProjectIds,
 } from '../utils/project_utils.js';
->>>>>>> 63aada1d
 import { getProcessTools } from '../utils/process_tools.js';
 import { MAGI_CONTEXT, CUSTOM_TOOLS_TEXT } from './constants.js';
 import { sendStreamEvent } from '../utils/communication.js';
 import { getCommonTools } from '../utils/index.js';
 import { getRunningToolTools } from '../utils/running_tools.js';
-<<<<<<< HEAD
-import { getCommunicationManager } from '../utils/communication.js';
-=======
->>>>>>> 63aada1d
 
 export const startTime = new Date();
 // Track when we last checked task health
 export let lastTaskHealthCheckTime = new Date();
 // How often to check task health (10 minutes)
 export const TASK_HEALTH_CHECK_INTERVAL_MS = 10 * 60 * 1000;
-
 
 async function* sendEvent(
     type: 'talk_complete',
@@ -66,10 +57,6 @@
 async function addSystemStatus(
     messages: ResponseInput
 ): Promise<ResponseInput> {
-<<<<<<< HEAD
-
-=======
->>>>>>> 63aada1d
     const status = `=== System Status ===
 
 Current Time: ${dateFormat()}
@@ -77,11 +64,7 @@
 Thought Delay: ${getThoughtDelay()} seconds [Change with set_thought_delay()]
 
 Active Projects:
-<<<<<<< HEAD
-${listActiveProjects(false)}
-=======
 ${await listActiveProjects(false)}
->>>>>>> 63aada1d
 [Create with create_project()]
 
 Active Tasks:
