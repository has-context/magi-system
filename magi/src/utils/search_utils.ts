/**
 * Search utility functions for the MAGI system.
 *
 * This module provides tools for web searching and information gathering.
 */

import axios from 'axios';
import { ToolFunction } from '../types/shared-types.js';
import { createToolFunction } from './tool_call.js';
import { quick_llm_call } from './llm_call_utils.js';

const DEFAULT_RESULTS_COUNT = 5;

// Brave Search API configuration
const BRAVE_API_KEY = process.env.BRAVE_API_KEY;
const BRAVE_SEARCH_ENDPOINT = 'https://api.search.brave.com/res/v1/web/search';

// Placeholder for other API keys - you'll need to define these
const ANTHROPIC_API_KEY = process.env.ANTHROPIC_API_KEY;
const OPENAI_API_KEY = process.env.OPENAI_API_KEY;
const GOOGLE_API_KEY = process.env.GOOGLE_API_KEY;
<<<<<<< HEAD
=======
const OPENROUTER_API_KEY = process.env.OPENROUTER_API_KEY;
>>>>>>> 63aada1d

/**
 * Search using the Brave Search API
 *
 * @param query - Search query
 * @param numResults - Number of results to return (default: 5)
 * @returns Search results from Brave API
 */
async function braveSearch(
    query: string | any,
    numResults: number = DEFAULT_RESULTS_COUNT
): Promise<string> {
    // Ensure query is a string
    if (typeof query !== 'string') {
        return `Error: Search query must be a string, received ${typeof query}: ${JSON.stringify(query)}`;
    }

    console.log(`Performing Brave API search for: ${query}`);

    if (!BRAVE_API_KEY) {
        // Return a specific error message or an empty result if the key is missing
        return 'Error: Brave Search API key is not configured. Cannot perform search.';
    }

    try {
        const response = await axios.get(BRAVE_SEARCH_ENDPOINT, {
            params: {
                q: query,
                count: numResults,
            },
            headers: {
                Accept: 'application/json',
                'X-Subscription-Token': BRAVE_API_KEY,
            },
        });

        if (response.data && response.data.web && response.data.web.results) {
            const results = response.data.web.results.map((result: any) => ({
                title: result.title,
                url: result.url,
                snippet: result.description,
            }));

            return JSON.stringify(results);
        }
        // It's better to return a structured error or an empty array than to throw an error for "invalid response"
        // unless the API contract guarantees a certain structure.
        console.error(
            'Invalid response structure from Brave Search API:',
            response.data
        );
        return 'Error: Received an invalid response structure from Brave Search API.';
    } catch (error) {
        console.error('Error during Brave API search:', error);
        return `Error performing Brave search: ${error instanceof Error ? error.message : String(error)}`;
    }
}

function signalToolFunction(name: string): ToolFunction {
    return {
        function: () => '',
        definition: {
            type: 'function',
            function: {
                name,
                description: '',
                parameters: {
                    type: 'object',
                    properties: {},
                    required: [],
                },
            },
        },
    };
}

/**
 * Perform a web search and get results
 *
 * @param engine - The search engine
 * @param query - The search query
 * @param numResults - Number of results to return (default: 5)
 * @returns Search results
 */
export async function web_search(
    inject_agent_id: string,
    engine: string,
    query: string,
    numResults: number = DEFAULT_RESULTS_COUNT
): Promise<string> {
    switch (engine) {
        // TODO: Implement search logic for other engines
        case 'brave':
            if (!BRAVE_API_KEY) return 'Error: Brave API key not configured.';
            return await braveSearch(query, numResults);
        case 'anthropic':
            if (!ANTHROPIC_API_KEY)
                return 'Error: Anthropic API key not configured.';
            return await quick_llm_call(
                query,
                null,
                {
                    model: 'claude-3-7-sonnet-latest',
                    name: 'ClaudeSearch',
                    description: 'Search the web',
<<<<<<< HEAD
                    instructions: 'Please run a search for this query.',
=======
                    instructions: 'Please search the web for this this query.',
>>>>>>> 63aada1d
                    modelSettings: {
                        max_tokens: 1024,
                    },
                    tools: [signalToolFunction('claude_web_search')],
                },
                inject_agent_id
            );
        case 'openai':
            if (!OPENAI_API_KEY) return 'Error: OpenAI API key not configured.';
            return await quick_llm_call(
                query,
                null,
                {
                    model: 'gpt-4.1',
                    name: 'OpenAISearch',
                    description: 'Search the web',
<<<<<<< HEAD
                    instructions: 'Please run a search for this query.',
=======
                    instructions: 'Please search the web for this this query.',
>>>>>>> 63aada1d
                    tools: [signalToolFunction('openai_web_search')],
                },
                inject_agent_id
            );
        case 'google':
            if (!GOOGLE_API_KEY) return 'Error: Google API key not configured.';
            return await quick_llm_call(
                query,
                null,
                {
                    model: 'gemini-2.5-flash-preview-04-17',
                    name: 'GoogleSearch',
                    description: 'Search the web',
<<<<<<< HEAD
                    instructions: 'Please run a search for this query.',
=======
                    instructions: 'Please answer this using search grounding.',
>>>>>>> 63aada1d
                    tools: [signalToolFunction('google_web_search')],
                },
                inject_agent_id
            );
<<<<<<< HEAD
=======
        case 'sonar':
        case 'sonar-pro':
        case 'sonar-deep-research':
            if (!OPENROUTER_API_KEY)
                return 'Error: OpenRouter API key not configured.';
            return await quick_llm_call(
                query,
                null,
                {
                    model: `perplexity/${engine === 'sonar-deep-research' ? engine : engine === 'sonar-pro' ? 'sonar-reasoning-pro' : 'sonar-reasoning'}`,
                    name: `Perplexity${engine === 'sonar-deep-research' ? 'Research' : engine === 'sonar-pro' ? 'ProSearch' : 'Search'}`,
                    description: 'Search the web',
                    instructions:
                        'Please answer this using the latest information available.',
                },
                inject_agent_id
            );
>>>>>>> 63aada1d
    }
    return `Error: Invalid or unsupported search engine ${engine}`;
}

/**
 * Get all search tools as an array of tool definitions
 */
export function getSearchTools(): ToolFunction[] {
    const availableEngines: string[] = [];
    const engineDescriptions: string[] = [];

    if (ANTHROPIC_API_KEY) {
        availableEngines.push('anthropic');
        engineDescriptions.push(
            '- anthropic: deep multi-hop research, strong source citations'
        );
    }
    if (BRAVE_API_KEY) {
        availableEngines.push('brave');
        engineDescriptions.push(
            '- brave: privacy-first, independent index (good for niche/controversial)'
        );
    }
    if (OPENAI_API_KEY) {
        availableEngines.push('openai');
        engineDescriptions.push(
            '- openai: ChatGPT-grade contextual search, cited results'
        );
    }
    if (GOOGLE_API_KEY) {
        availableEngines.push('google');
        engineDescriptions.push(
            '- google: freshest breaking-news facts via Gemini grounding'
        );
    }
<<<<<<< HEAD
=======
    if (OPENROUTER_API_KEY) {
        availableEngines.push('sonar');
        engineDescriptions.push(
            '- sonar: (perplexity) lightweight, cost-effective search model with grounding'
        );
        availableEngines.push('sonar-pro');
        engineDescriptions.push(
            '- sonar-pro: (perplexity) advanced search offering with grounding, supporting complex queries and follow-ups'
        );
        availableEngines.push('sonar-deep-research');
        engineDescriptions.push(
            '- sonar-deep-research: (perplexity) expert-level research model conducting exhaustive searches and generating comprehensive reports'
        );
    }
>>>>>>> 63aada1d

    if (availableEngines.length === 0) {
        // Optionally, don't offer the tool if no engines are configured
        return [];
    }

    return [
        createToolFunction(
            web_search,
<<<<<<< HEAD
            'Adaptive web search—pick the engine that best fits the query.',
=======
            'Adaptive web search - pick the engines that best fit the query.',
>>>>>>> 63aada1d
            {
                engine: {
                    type: 'string',
                    description: `Engine to use:\n${engineDescriptions.join('\n')}`,
                    enum: availableEngines,
                },
                query: {
                    type: 'string',
<<<<<<< HEAD
                    description: 'Plain-language web query.',
=======
                    description:
                        'Plain-language search query. Each engine has AI interpretation, so you can leave it up to the engine to decide how to search.',
>>>>>>> 63aada1d
                },
                numResults: {
                    type: 'number',
                    description: 'Max results to return (default = 5).',
                    optional: true, // Assuming numResults is optional
                },
            }
        ),
    ];
}<|MERGE_RESOLUTION|>--- conflicted
+++ resolved
@@ -19,10 +19,7 @@
 const ANTHROPIC_API_KEY = process.env.ANTHROPIC_API_KEY;
 const OPENAI_API_KEY = process.env.OPENAI_API_KEY;
 const GOOGLE_API_KEY = process.env.GOOGLE_API_KEY;
-<<<<<<< HEAD
-=======
 const OPENROUTER_API_KEY = process.env.OPENROUTER_API_KEY;
->>>>>>> 63aada1d
 
 /**
  * Search using the Brave Search API
@@ -128,11 +125,7 @@
                     model: 'claude-3-7-sonnet-latest',
                     name: 'ClaudeSearch',
                     description: 'Search the web',
-<<<<<<< HEAD
-                    instructions: 'Please run a search for this query.',
-=======
                     instructions: 'Please search the web for this this query.',
->>>>>>> 63aada1d
                     modelSettings: {
                         max_tokens: 1024,
                     },
@@ -149,11 +142,7 @@
                     model: 'gpt-4.1',
                     name: 'OpenAISearch',
                     description: 'Search the web',
-<<<<<<< HEAD
-                    instructions: 'Please run a search for this query.',
-=======
                     instructions: 'Please search the web for this this query.',
->>>>>>> 63aada1d
                     tools: [signalToolFunction('openai_web_search')],
                 },
                 inject_agent_id
@@ -167,17 +156,11 @@
                     model: 'gemini-2.5-flash-preview-04-17',
                     name: 'GoogleSearch',
                     description: 'Search the web',
-<<<<<<< HEAD
-                    instructions: 'Please run a search for this query.',
-=======
                     instructions: 'Please answer this using search grounding.',
->>>>>>> 63aada1d
                     tools: [signalToolFunction('google_web_search')],
                 },
                 inject_agent_id
             );
-<<<<<<< HEAD
-=======
         case 'sonar':
         case 'sonar-pro':
         case 'sonar-deep-research':
@@ -195,7 +178,6 @@
                 },
                 inject_agent_id
             );
->>>>>>> 63aada1d
     }
     return `Error: Invalid or unsupported search engine ${engine}`;
 }
@@ -231,8 +213,6 @@
             '- google: freshest breaking-news facts via Gemini grounding'
         );
     }
-<<<<<<< HEAD
-=======
     if (OPENROUTER_API_KEY) {
         availableEngines.push('sonar');
         engineDescriptions.push(
@@ -247,7 +227,6 @@
             '- sonar-deep-research: (perplexity) expert-level research model conducting exhaustive searches and generating comprehensive reports'
         );
     }
->>>>>>> 63aada1d
 
     if (availableEngines.length === 0) {
         // Optionally, don't offer the tool if no engines are configured
@@ -257,11 +236,7 @@
     return [
         createToolFunction(
             web_search,
-<<<<<<< HEAD
-            'Adaptive web search—pick the engine that best fits the query.',
-=======
             'Adaptive web search - pick the engines that best fit the query.',
->>>>>>> 63aada1d
             {
                 engine: {
                     type: 'string',
@@ -270,12 +245,8 @@
                 },
                 query: {
                     type: 'string',
-<<<<<<< HEAD
-                    description: 'Plain-language web query.',
-=======
                     description:
                         'Plain-language search query. Each engine has AI interpretation, so you can leave it up to the engine to decide how to search.',
->>>>>>> 63aada1d
                 },
                 numResults: {
                     type: 'number',
