--- conflicted
+++ resolved
@@ -72,16 +72,9 @@
     while (Date.now() - startTime < timeoutMs) {
         // Check if the operation was aborted
         if (abort_signal?.aborted) {
-<<<<<<< HEAD
-            const abortReason =
-                (abort_signal as any)?.reason
-                    ? ` Reason: ${(abort_signal as any)?.reason}.`
-                    : '';
-=======
             const abortReason = (abort_signal as any)?.reason
                 ? ` Reason: ${(abort_signal as any)?.reason}.`
                 : '';
->>>>>>> 63aada1d
             finalResult = `Wait for running tool ${runningToolId} was aborted.${abortReason}`;
             // Send stream event indicating abort
             sendStreamEvent({
@@ -148,16 +141,9 @@
                     });
                 } catch (error) {
                     if (abort_signal?.aborted) {
-<<<<<<< HEAD
-                        const abortReason2 =
-                            (abort_signal as any)?.reason
-                                ? ` Reason: ${(abort_signal as any)?.reason}.`
-                                : '';
-=======
                         const abortReason2 = (abort_signal as any)?.reason
                             ? ` Reason: ${(abort_signal as any)?.reason}.`
                             : '';
->>>>>>> 63aada1d
                         finalResult = `Wait for running tool ${runningToolId} was aborted during polling delay.${abortReason2}`;
                         // Send stream event
                         sendStreamEvent({
