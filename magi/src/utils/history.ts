--- conflicted
+++ resolved
@@ -18,10 +18,7 @@
 import { truncateLargeValues } from './file_utils.js';
 import { readableTime } from './date_tools.js';
 import { runningToolTracker } from './running_tool_tracker.js';
-<<<<<<< HEAD
-=======
 import type { Agent } from './agent.js';
->>>>>>> 63aada1d
 
 /**
  * Interrupts any active thought delays and terminates waiting tools
@@ -426,13 +423,9 @@
         return; // No pending threads to process
     }
 
-<<<<<<< HEAD
-    console.log(`[History] Processing ${pendingHistoryThreads.length} pending history threads`);
-=======
     console.log(
         `[History] Processing ${pendingHistoryThreads.length} pending history threads`
     );
->>>>>>> 63aada1d
 
     // Process all pending threads in the order they were added
     for (const thread of pendingHistoryThreads) {
