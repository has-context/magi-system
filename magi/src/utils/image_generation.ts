import { openaiProvider } from '../model_providers/openai.js';
import { createToolFunction } from './tool_call.js';
import { ToolFunction, ResponseInput } from '../types/shared-types.js';
import path from 'path';
import { write_file } from './file_utils.js';
import { smart_design_raw } from './design_search.js';
<<<<<<< HEAD
import { getCommunicationManager } from './communication.js';
=======
>>>>>>> a6096345
import { judgeImageSet } from './design/grid_judge.js';
import {
    DESIGN_ASSET_TYPES,
    DESIGN_ASSET_REFERENCE,
    DESIGN_ASSET_GUIDE,
    DesignAssetReferenceItem,
    DesignAssetGuideItem,
    DESIGN_SEARCH_ENGINES,
    DESIGN_SEARCH_DESCRIPTIONS,
    type DesignSpec,
} from './design/constants.js';
import { createCanvas, loadImage } from '@napi-rs/canvas';
import { createBase64FromImage } from './image_utils.js';
import sharp from 'sharp';
import { v4 as uuidv4 } from 'uuid';
import { quick_llm_call } from './llm_call_utils.js';

/**
 * Resize an image to a maximum width of 1536px while maintaining aspect ratio
 * Only resizes if the image is larger than the target width
 *
 * @param base64Image - Base64 encoded image data with data URL prefix
 * @returns Resized base64 image data with data URL prefix
 */
async function resizeImageIfNeeded(base64Image: string): Promise<string> {
    const MAX_WIDTH = 1536;

    // Extract image format and base64 data
    const matches = base64Image.match(
        /^data:image\/([a-zA-Z0-9]+);base64,(.+)$/
    );
    if (!matches) {
        console.warn('Invalid base64 image format');
        return base64Image;
    }

    const imageFormat = matches[1];
    const base64Data = matches[2];

    // Convert base64 to buffer
    const buffer = Buffer.from(base64Data, 'base64');

    // Get image dimensions
    const metadata = await sharp(buffer).metadata();
    const width = metadata.width || 0;

    // If image width is already <= MAX_WIDTH, return original
    if (width <= MAX_WIDTH) {
        return base64Image;
    }

    // Resize the image preserving aspect ratio
    const resizedBuffer = await sharp(buffer)
        .resize({ width: MAX_WIDTH })
        .toFormat(imageFormat as keyof sharp.FormatEnum)
        .toBuffer();

    // Convert back to base64
    const resizedBase64 = resizedBuffer.toString('base64');

    // Return with data URL prefix
    return `data:image/${imageFormat};base64,${resizedBase64}`;
}

/**
 * Generate an image based on a text prompt and save it to a file
 *
 * @param prompt - The text description of the image to generate
 * @param aspect - Optional aspect ratio of the image
 * @param background - Optional background type of the image
 * @param source_images - Optional array of URLs or base64 encoded strings containing images that should be edited or used as reference
 * @param output_path - Optional file path where the image should be saved. If not provided, the image will be saved to a default location.
 * @param number_of_images - Optional number of images to generate (default: 1)
 * @returns A promise that resolves to the path where the image was saved, or an array of paths if multiple images were generated
 */
async function generate_image_raw(
    prompt: string,
    aspect?: 'square' | 'landscape' | 'portrait' | 'auto',
    background?: 'transparent' | 'opaque' | 'auto',
    source_images?: string | string[],
    output_path?: string,
    number_of_images: number = 1,
    quality: 'low' | 'medium' | 'high' | 'auto' = 'medium',
    prefix: string = 'generate'
): Promise<string | string[]> {
    try {
        // Process source images if provided
        let processedImages: string[] | undefined;
        if (source_images && source_images.length > 0) {
            // Convert single image to array for consistent processing
            const imageArray = Array.isArray(source_images)
                ? source_images
                : [source_images];
            processedImages = await Promise.all(
                imageArray.map(async image => {
                    // If it's not a base64 image, convert it
                    if (
                        image.startsWith('http://') ||
                        image.startsWith('https://')
                    ) {
                        // It's a URL, fetch and convert to base64
                        try {
                            const response = await fetch(image);
                            const imageBuffer = Buffer.from(
                                await response.arrayBuffer()
                            );
                            const base64Image =
                                createBase64FromImage(imageBuffer);
                            return await resizeImageIfNeeded(base64Image);
                        } catch (error) {
                            console.error(
                                `Error processing URL image: ${error}`
                            );
                            return image; // Return original URL if processing fails
                        }
                    } else if (image.startsWith('/')) {
                        // It's a local file path, load and convert to base64
                        try {
                            const imageData = await loadImage(image);
                            const canvas = createCanvas(
                                imageData.width,
                                imageData.height
                            );
                            const ctx = canvas.getContext('2d');
                            ctx.drawImage(imageData, 0, 0);
                            const base64Image = canvas.toDataURL('image/png');
                            return await resizeImageIfNeeded(base64Image);
                        } catch (error) {
                            console.error(
                                `Error processing local image: ${error}`
                            );
                            return image; // Return original path if processing fails
                        }
                    } else if (image.startsWith('data:image/')) {
                        // It's already a base64 image, just resize if needed
                        return await resizeImageIfNeeded(image);
                    } else {
                        console.warn(
                            `Unrecognized image format: ${image.substring(0, 20)}...`
                        );
                        return image; // Return as-is if format not recognized
                    }
                })
            );
        }

        // Generate the images using OpenAI API with retry logic
        let imageDataUrls;
        let retryCount = 0;
        const maxRetries = 3;

        while (retryCount < maxRetries) {
            try {
                // Break down the message to avoid ESLint string quote issues
                const retryPrefix =
                    retryCount > 0
                        ? `Retry ${retryCount}/${maxRetries - 1}: `
                        : '';
                console.log(
                    `[ImageAgent] ${retryPrefix}Generating ${number_of_images} image(s) (${quality})`
                );

                imageDataUrls = await openaiProvider.generateImage(
                    prompt,
                    'gpt-image-1',
                    background || 'auto',
                    quality,
                    aspect === 'landscape'
                        ? '1536x1024'
                        : aspect === 'portrait'
                          ? '1024x1536'
                          : aspect === 'auto'
                            ? 'auto'
                            : '1024x1024',
                    processedImages,
                    number_of_images
                );

                // If we reach here, generation was successful
                if (retryCount > 0) {
                    console.log(
                        `[ImageAgent] Successfully generated images after ${retryCount} retry/retries`
                    );
                }
                break;
            } catch (generationError) {
                retryCount++;

                if (retryCount >= maxRetries) {
                    console.error(
                        `[ImageAgent] Failed to generate images after ${maxRetries} attempts:`,
                        generationError
                    );
                    throw new Error(
                        `Failed to generate images after ${maxRetries} attempts: ${generationError.message}`
                    );
                }

                // Log the error and retry
                console.warn(
                    `[ImageAgent] Error during image generation (attempt ${retryCount}/${maxRetries}):`,
                    generationError
                );
                console.log('[ImageAgent] Retrying in 2 seconds...');

                // Wait for 2 seconds before retrying
                await new Promise(resolve => setTimeout(resolve, 2000));
            }
        }

        // If we got here without imageDataUrls, something went wrong
        if (!imageDataUrls) {
            throw new Error(
                '[ImageAgent] Failed to generate images - no data URLs returned'
            );
        }

        // Get timestamp once for all images
        const timestamp = new Date().toISOString().replace(/[:.]/g, '-');
        const filePaths: string[] = [];

        // Process each image data URL
        for (let i = 0; i < imageDataUrls.length; i++) {
            const imageDataUrl = imageDataUrls[i];

            // Extract the base64 data (remove the data URL prefix)
            const base64Data = imageDataUrl.replace(
                /^data:image\/png;base64,/,
                ''
            );

            // Convert base64 to buffer
            const imageBuffer = Buffer.from(base64Data, 'base64');

            // Determine the target file path for this image
            let targetPath = output_path;
            if (!targetPath) {
                // Use the default location in the output directory
                const fileName =
                    number_of_images === 1
                        ? `${prefix}_image_${timestamp}.png`
                        : `${prefix}_image_${timestamp}_${i + 1}.png`;
                targetPath = path.join(
                    '/magi_output/shared/generate_image',
                    fileName
                );
            } else if (number_of_images > 1) {
                // If output_path was provided, append index for multiple images
                const pathParts = output_path.split('.');
                if (pathParts.length > 1) {
                    // Insert index before file extension
                    pathParts[pathParts.length - 2] += `_${i + 1}`;
                    targetPath = pathParts.join('.');
                } else {
                    // No extension, just append index
                    targetPath += `_${i + 1}`;
                }
            }

            write_file(targetPath, imageBuffer.buffer);
            filePaths.push(targetPath);

            const comm = getCommunicationManager();
            comm.send({
                type: 'design',
                data: imageDataUrl,
                timestamp: new Date().toISOString(),
                prompt,
            });
        }

        // Return a single path or array of paths based on number_of_images
        return number_of_images === 1 ? filePaths[0] : filePaths;
    } catch (error) {
        console.error('[ImageAgent] Error generating image:', error);
        throw error;
    }
}
/**
 * Wrapper for generate_image that ensures a string return type for tool compatibility
 */
async function generate_image(
    prompt: string,
    aspect?: 'square' | 'landscape' | 'portrait' | 'auto',
    background?: 'transparent' | 'opaque' | 'auto',
    source_images?: string | string[],
    output_path?: string,
    number_of_images?: number
): Promise<string> {
    const result = await generate_image_raw(
        prompt,
        aspect,
        background,
        source_images,
        output_path,
        number_of_images
    );

    // If we got an array of paths, join them with commas for the tool output
    if (Array.isArray(result)) {
        return result.join(', ');
    }

    return result;
}

/**
 * Get all file tools as an array of tool definitions
 */
export function getImageGenerationTools(): ToolFunction[] {
    return [
        createToolFunction(
            generate_image, // Use the wrapper function that always returns a string
            'Generate or edit an image based on a textual description. Uses high-quality image generation models. Please note that image generation may take several minutes.',
            {
                prompt: 'A text description of the desired image',
                aspect: {
                    description: 'The aspect ratio of the image',
                    type: 'string',
                    enum: ['square', 'landscape', 'portrait', 'auto'],
                    default: 'auto',
                },
                background: {
                    description: 'The background type of the image',
                    type: 'string',
                    enum: ['transparent', 'opaque', 'auto'],
                    default: 'auto',
                },
                source_images: {
                    description:
                        'A URL or base64 encoded string or array of images that should be edited or used as references',
                    optional: true,
                },
                output_path: {
                    description:
                        'Destination file path for the generated PNG. If omitted, the file is saved to /magi_output/shared/generate_image/ with a timestamp.',
                    optional: true,
                },
                number_of_images: {
                    description:
                        'Number of images to generate (default: 1). Returns a comma-separated list of file paths if > 1.',
                    type: 'number',
                    default: 1,
                    optional: true,
                },
            }
        ),
    ];
}

/**
 * Get design specifications from the LLM based on the user prompt
 *
 * @param userPrompt - The original design prompt from the user
 * @returns A promise that resolves to design specifications
 */
async function get_design_spec(
    type: DESIGN_ASSET_TYPES,
    userPrompt: string,
    reference: DesignAssetReferenceItem,
    guide: DesignAssetGuideItem,
    brand_assets: string[] = []
): Promise<DesignSpec> {
    console.log(
        `[design_image] Getting design specification for: "${userPrompt}"`
    );

    const readableType = type.replace(/_/g, ' ');
    const readableName = reference.name.toLowerCase();

    const input: ResponseInput = [
        {
            type: 'message',
            role: 'system',
            content: `### RESEARCH

We have performed research on the best practices for designing a ${readableType}

SPECIFICATIONS:
- aspect ratio: ${reference.spec.aspect}
- background: ${reference.spec.background}

GENERAL GUIDELINES:
- ${guide.guide.join('\n- ')}

IDEAL CHARACTERISTICS:
- ${guide.ideal.join('\n- ')}

WARNINGS:
- ${guide.warnings.join('\n- ')}

INSPIRATION:
- ${guide.inspiration.join('\n- ')}

JUDGING CRITERIA:
- ${guide.criteria.join('\n- ')}`,
        },
        {
            type: 'message',
            role: 'user',
            content:
                'DESIGN REQUEST: ' +
                userPrompt +
                (brand_assets.length
                    ? `\n\nExisting brand assets provided for style reference:\n${brand_assets
                          .map(b => path.basename(b))
                          .join(', ')}`
                    : ''),
        },
    ];

    try {
        const raw = await quick_llm_call(input, 'reasoning', {
            name: 'DesignSpecAgent',
            description: 'Generate design spec parameters',
            instructions: `You are a **Design Specification Agent**. Your role is to translate a design brief into the optimal JSON specification for an automated, multi-round design pipeline.

You are helping to create a **${readableName}** (${reference.description}) that will be used for “${reference.usage_context}”.

DESIGN PIPELINE:
1. **Inspiration Search** - query multiple design-search engines for reference imagery that fits the brief (you will output these queries).
2. **Inspiration Curation** - we filter down to the best images.
3. **Round 1 - Drafts**
    • Engine uses multiple versions of \`design_prompts.draft\` to render MANY low-res concepts.
    • \`design_judge.draft\` scores them; minor typos & imperfections are acceptable.
4. **Round 2 - Medium Upscale**
    • Best draft is recreated with more detail using \`design_prompts.medium\`.
    • Must FIX spelling/kerning; PRESERVE general layout & palette. Improve detail.
    • \`design_judge.medium\` verifies: layout locked, no typos for most assets (mockups ok), small artifacts OK.
5. **Round 3 - High Upscale (Final)**
    • Medium image is upscaled to final version with \`design_prompts.high\`.
    • Must achieve pixel-perfect fidelity: exact colors, alignment, WCAG-AA.
    • \`design_judge.high\` is validates we have a valid outcome; any failure triggers up to 2 re-attempts.

Typos should be fixed in medium and high version of most assets, but not for mockups. Mockups will be converted to HTML and the text will be rendered in the browser, so typos and imperfections in the content which will be replaced by the browser are acceptable.

YOUR TASK:
1. **Analyze INTENT** - read the DESIGN REQUEST and the preceding RESEARCH (specs, guidelines, ideals, warnings, inspiration, judging criteria).
2. **Populate every JSON field** in the provided schema *step by step*

Return **valid JSON** that matches the \`design_specification\` schema.
`,
            modelSettings: {
                force_json: true,
                json_schema: {
                    name: 'design_specification',
                    type: 'json_schema',
                    schema: {
                        type: 'object',
                        properties: {
                            run_id: {
                                type: 'string',
                                description:
                                    'A snake_case identifier for this design run based on the prompt.',
                            },
                            context: {
                                type: 'string',
                                description:
                                    'Explain what it is we are creating. This will be passed to all agents in the pipeline so they understand the task and goals.',
                            },
                            aspect: {
                                description: 'Aspect ratio of the design',
                                type: 'string',
                                enum: ['square', 'landscape', 'portrait'],
                            },
                            background: {
                                description:
                                    'Should the background be transparent or opaque?',
                                type: 'string',
                                enum: ['transparent', 'opaque'],
                            },
                            inspiration_search: {
                                type: 'array',
                                description:
                                    'Find reference images for the design. Create searches tailored to design request and design engine. Each query should be brief (think typed in the search bar on the site). Provide multiple queries for the same engine if very relevant, or leave out an engine if not. But try to balance to get a good variety of results. Aim for around 6-10 searches in total.',
                                items: {
                                    type: 'object',
                                    properties: {
                                        engine: {
                                            type: 'string',
                                            enum: DESIGN_SEARCH_ENGINES,
                                            description: `Design search engine to use:\n${DESIGN_SEARCH_DESCRIPTIONS.join('\n')}`,
                                        },
                                        query: {
                                            type: 'string',
                                            description:
                                                'Search query for this specific engine',
                                        },
                                    },
                                    additionalProperties: false,
                                    required: ['engine', 'query'],
                                },
                            },
                            inspiration_judge: {
                                description:
                                    'What should we look for when narrowing down the inspiration images? Use the research provided and the design request to construct a guide for comparing multiple inspiration images as to which is the most relevant. This should be about a paragraph long.',
                                type: 'string',
                            },
                            design_prompts: {
                                type: 'object',
                                description: `
Once we have collected a number of inspiration images, we will use this prompt to generate a new design based on them. It should condense the research and design request into a prompt for each stage.

• **draft**  - *ARRAY of exactly 3* one-paragraph prompts, each exploring the brief from a different creative angle. Focus on providing guidance for the design process, not exact details of the final product. However include any specific details from in the original design request. Each brief should highlight a specific part of the design process, but all should include everything needed by the agent to produce an amazing design.
• **medium** - ONE paragraph. Preserve layout & palette of the chosen draft, fix typos (unless mockup), improve detail.
• **high**   - ONE paragraph. Final fidelity, brand-exact colors/fonts, remove all artifacts, fully pixel-perfect.

Each paragraph must be plain-text, no markdown.`,
                                properties: {
                                    draft: {
                                        type: 'array',
                                        minItems: 3,
                                        maxItems: 3,
                                        items: { type: 'string' },
                                    },
                                    medium: { type: 'string' },
                                    high: { type: 'string' },
                                },
                                required: ['draft', 'medium', 'high'],
                            },
                            design_judge: {
                                type: 'object',
                                description: `
Each field is ONE paragraph that downstream code parses for Pass/Fail.

Draft • Focus on CONCEPT viability
- Accept minor text errors or grain
- Reject off-brand colors, unreadable copy, chaotic layout

Medium • Focus on composition
- Accept tiny pixel noise
- Reject any errors, layout shift, brand-color drift
- For mockups, spelling errors and placeholder text is acceptable

High • Focus on polish
- Reject on ANY color mismatch, mis-alignment, WCAG-AA failure
- For mockups, spelling errors and placeholder text is acceptable
                                `,
                                properties: {
                                    draft: { type: 'string' },
                                    medium: { type: 'string' },
                                    high: { type: 'string' },
                                },
                                required: ['draft', 'medium', 'high'],
                            },
                        },
                        additionalProperties: false,
                        required: [
                            'aspect',
                            'background',
                            'inspiration_search',
                            'inspiration_judge',
                            'design_prompts',
                            'design_judge',
                        ],
                    },
                },
            },
        });

        return JSON.parse(raw);
    } catch (error) {
        console.error(`[design_image] Error getting design spec: ${error}`);

        throw error;
    }
}

/**
 * Type alias for design phases
 */
type JudgePhase = 'draft' | 'medium' | 'high';

/**
 * Helper to generate images with consistent parameters
 */
async function genImages(
    prompt: string,
    aspect: string,
    background: string,
    references: string | string[] | undefined,
    count: number,
    quality: 'low' | 'medium' | 'high',
    prefix: string
): Promise<string[]> {
    const result = await generate_image_raw(
        prompt,
        aspect as any,
        background as any,
        references,
        undefined, // No output path
        count,
        quality,
        prefix + '_' + quality
    );

    return Array.isArray(result) ? result : [result];
}

/**
 * Run iterative selection to narrow down candidates
 */
async function iterativeSelect(
    candidates: string[],
    targetCount: number,
    phase: JudgePhase,
    prompt: string,
    type: DESIGN_ASSET_TYPES,
    judgeSpec: string,
    prefix: string
): Promise<string[]> {
    console.log(
        `[design_image] Selecting ${targetCount} best ${phase} images from ${candidates.length} candidates`,
        judgeSpec
    );

    let round = 1;
    let currentCandidates = [...candidates];
    const processedIds = new Set<string>();

    // Run selection rounds until we reach target count
    while (currentCandidates.length > targetCount) {
        console.log(
            `[design_image] ${phase} selection round ${round}: Processing ${currentCandidates.length} candidates`,
            judgeSpec
        );

        // Use judgeImageSet to select best images from all candidates
        const selected = await judgeImageSet<string>({
            items: currentCandidates,
            prompt,
            selectLimit: targetCount,
            processedIds,
            getId: (item: string) => item,
            toImageSource: (item: string) => ({ url: item }),
            gridName: `${prefix}_grid_${phase}_${round}`,
            isDesignSearch: false,
            type,
            judgeGuide: judgeSpec,
        });

        // If no images were selected, break and use first candidate
        if (selected.length === 0) {
            if (currentCandidates.length > 0) {
                currentCandidates = [currentCandidates[0]];
            }
            break;
        }

        // Update candidates for next round
        currentCandidates = selected;
        round++;

        // Safety: if we've gone through too many rounds, just pick the best we have
        if (round > 5) {
            console.log(
                `[design_image] Reached maximum ${phase} rounds (5), using best candidates so far`
            );
            break;
        }
    }

    // Return up to targetCount candidates
    return currentCandidates.slice(0, targetCount);
}

/**
 * High level design search with iterative vision-based ranking to generate an enhanced image
 */
export async function design_image(
    type: DESIGN_ASSET_TYPES,
    prompt: string,
    with_inspiration: boolean = true,
    brand_assets: string[] = []
): Promise<string> {
    const sessionId = uuidv4().substring(0, 8);
    const reference = DESIGN_ASSET_REFERENCE[type];
    const guide = DESIGN_ASSET_GUIDE[type];

    // Step 0: Ask the LLM for design specification
    const spec = await get_design_spec(
        type,
        prompt,
        reference,
        guide,
        brand_assets
    );
    console.log(
        `[design_image] Design spec for "${prompt}":`,
        JSON.stringify(spec, null, 2)
    );

    // Set up parallel generation batches
    console.log('[design_image] Starting draft phase');

    // Get draft prompts from the design spec
    const draftPrompts = spec.design_prompts.draft;
    const referenceInstruction =
        '\n\nPlease use the reference images provided as inspiration only. Do not copy them or use them directly in your design. You are creating a new design based on the style from these images.';

    try {
        //
        // DRAFT PHASE
        //

        // Generate images without references for each draft prompt (3×3=9)
        console.log(
            '[design_image] Generating draft images without references'
        );
        const noRefPromises = draftPrompts.map((draftPrompt, i) => {
            console.log(
                `[design_image] Queueing draft batch ${i + 1}/${draftPrompts.length}: without references`,
                draftPrompt
            );
            return genImages(
                spec.context + '\n\n' + draftPrompt,
                spec.aspect,
                spec.background,
                undefined,
                3,
                'low',
                spec.run_id + '_' + sessionId
            );
        });

        // Collect reference images if requested
        let withRefPromises: Promise<string[]>[] = [];
        if (with_inspiration) {
            console.log(
                '[design_image] Searching for reference designs',
                spec.inspiration_search
            );
            const designs = await smart_design_raw(
                spec.inspiration_search,
                3,
                type,
                spec.context + '\n\n' + spec.inspiration_judge,
                spec.run_id + '_' + sessionId
            );
            console.log(
                `[design_image] Found ${designs.length} reference designs`
            );

            // Extract image URLs to use as reference
            const referenceImages = designs
                .filter(design => design.screenshotURL)
                .map(design => design.screenshotURL as string);

            if (referenceImages.length > 0) {
                // Generate images with references for each draft prompt (3×9=27 more)
                console.log(
                    '[design_image] Generating draft images with references'
                );
                withRefPromises = draftPrompts.map((draftPrompt, i) => {
                    console.log(
                        `[design_image] Queueing draft batch ${i + 1 + draftPrompts.length}/${draftPrompts.length * 2}: with references`,
                        draftPrompt + referenceInstruction
                    );
                    return genImages(
                        spec.context +
                            '\n\n' +
                            draftPrompt +
                            referenceInstruction,
                        spec.aspect,
                        spec.background,
                        referenceImages,
                        3,
                        'low',
                        spec.run_id + '_' + sessionId + '_ref'
                    );
                });
            }
        }

        // Wait for all generation promises to complete in parallel
        console.log('[design_image] Waiting for draft batches to complete...');
        const allBatchResults = await Promise.all([
            ...noRefPromises,
            ...withRefPromises,
        ]);

        // Flatten the results into a single array of image paths
        const allDraftImagePaths = allBatchResults.flat();
        console.log(
            `[design_image] Generated ${allDraftImagePaths.length} total draft variations`
        );

        // STEP 2: Use iterative selection to find top 3 drafts
        const bestDraftPaths = await iterativeSelect(
            allDraftImagePaths,
            3, // Keep top 3 for medium phase
            'draft',
            prompt,
            type,
            spec.context + '\n\n' + spec.design_judge.draft,
            spec.run_id + '_' + sessionId
        );

        console.log(`[design_image] Selected ${bestDraftPaths.length} best drafts for medium phase:
        ${bestDraftPaths.join('\n        ')}`);

        //
        // MEDIUM PHASE
        //

        // STEP 3: Generate medium quality versions of each selected draft
        console.log('[design_image] Starting medium quality phase');

        // Generate 3 medium images for each of the 3 best drafts (3×3=9)
        const mediumPromises = bestDraftPaths.map((draftPath, i) => {
            console.log(
                `[design_image] Generating medium quality batch ${i + 1}/${bestDraftPaths.length} from draft`
            );
            return genImages(
                spec.context + '\n\n' + spec.design_prompts.medium,
                spec.aspect,
                spec.background,
                draftPath,
                3, // 3 medium images per draft
                'medium',
                spec.run_id + '_' + sessionId
            );
        });

        // Wait for all medium generation to complete
        const mediumBatches = await Promise.all(mediumPromises);
        const allMediumPaths = mediumBatches.flat();

        console.log(
            `[design_image] Generated ${allMediumPaths.length} medium-quality images`
        );

        // STEP 4: Select best medium image using medium judge
        const mediumProcessedIds = new Set<string>();
        const bestMediumPaths = await judgeImageSet<string>({
            items: allMediumPaths,
            prompt,
            selectLimit: 1,
            processedIds: mediumProcessedIds,
            getId: (item: string) => item,
            toImageSource: (item: string) => ({ url: item }),
            gridName: 'medium_all',
            isDesignSearch: false,
            type,
            judgeGuide: spec.context + '\n\n' + spec.design_judge.medium,
        });

        if (bestMediumPaths.length === 0) {
            throw new Error('[design_image] No medium images selected');
        }

        const bestMediumPath = bestMediumPaths[0];
        console.log(
            `[design_image] Selected best medium-quality image: ${bestMediumPath}`
        );

        //
        // HIGH PHASE
        //

        // STEP 5: Generate high quality version with retry logic
        console.log(
            '[design_image] Starting high-quality generation with retry logic'
        );

        return await upscaleHighWithRetry(
            bestMediumPath,
            spec.context + '\n\n' + spec.design_prompts.high,
            spec.context + '\n\n' + spec.design_judge.high,
            spec.aspect,
            spec.background
        );
    } catch (error) {
        console.error(
            '[design_image] Error during image selection or generation:',
            error
        );

        throw error;
    }
}

/**
 * Check if the high quality image passes the specified criteria
 */
async function checkHighQualityPass(
    imagePath: string,
    criteria: string
): Promise<boolean> {
    try {
        // Query LLM to evaluate the image based on criteria
        const input: ResponseInput = [
            {
                type: 'message',
                role: 'system',
                content: `Evaluate if the following image at ${imagePath} meets these criteria:
${criteria}

Return EXACTLY "PASS" if it meets the criteria or "FAIL" if it doesn't.`,
            },
        ];

        const response = await quick_llm_call(input, 'reasoning', {
            name: 'HighQualityImageJudge',
            description: 'Evaluate image quality against specified criteria',
            instructions: `You are a **Quality Assurance Judge** for AI-generated images. Your task is to evaluate if an image meets the specified high-quality criteria.

Examine the image carefully and assess if it meets ALL the criteria provided. Be strict and thorough in your assessment.

Response Rules:
- Return EXACTLY "PASS" if the image fully meets ALL criteria
- Return EXACTLY "FAIL" if the image fails to meet ANY of the criteria
- No explanations, just PASS or FAIL`,
            modelSettings: {
                max_tokens: 10, // Just need "PASS" or "FAIL"
            },
        });

        const verdict = response.trim().toUpperCase();
        console.log(`[design_image] High quality check verdict: ${verdict}`);
        return verdict === 'PASS';
    } catch (error) {
        console.error(
            `[design_image] Error during high quality check: ${error}`
        );
        return false; // Assume failure if we couldn't complete the check
    }
}

/**
 * Generate a high-quality version of an image with retry logic
 */
async function upscaleHighWithRetry(
    sourcePath: string,
    highPrompt: string,
    highCriteria: string,
    aspect?: 'square' | 'landscape' | 'portrait' | 'auto',
    background?: 'transparent' | 'opaque' | 'auto'
): Promise<string> {
    let lastImagePath = sourcePath;

    // Try up to 3 times to generate a high-quality image that passes checks
    for (let attempt = 1; attempt <= 3; attempt++) {
        console.log(
            `[design_image] High quality generation attempt ${attempt}/3`
        );

        const highResult = await generate_image_raw(
            highPrompt,
            aspect,
            background,
            lastImagePath,
            undefined,
            1,
            'high'
        );

        let highImagePath: string;
        if (typeof highResult === 'string') {
            highImagePath = highResult;
        } else if (Array.isArray(highResult) && highResult.length > 0) {
            highImagePath = highResult[0];
        } else {
            throw new Error(
                '[design_image] High-quality generation returned no valid image'
            );
        }

        console.log(
            `[design_image] Generated high-quality image: ${highImagePath}`
        );

        // Check if the image passes the high quality criteria
        const passes = await checkHighQualityPass(highImagePath, highCriteria);

        if (passes) {
            console.log(
                '[design_image] High quality image PASSED quality check'
            );
            return highImagePath;
        }

        console.log(
            `[design_image] High quality image FAILED quality check (attempt ${attempt}/3)`
        );

        // Use this image as the source for the next attempt
        lastImagePath = highImagePath;
    }

    // If we've exhausted all retry attempts, return the last generated image
    console.log(
        '[design_image] Exhausted retry attempts, returning best effort high quality image'
    );
    return lastImagePath;
}

export function getDesignImageTools() {
    return [
        createToolFunction(
            design_image,
            'An intelligent process that searches the web for reference images, then runs multiple passes to generate aesthetically pleasing designs. Can be used to design logos, websites, and other visual content.',
            {
                type: {
                    description: 'What type of design to create',
                    type: 'string',
                    enum: ['color_pallet', 'primary_logo', 'homepage_mockup'],
                    default: 'primary_logo',
                },
                prompt: 'A text description of the desired design',
                with_inspiration: {
                    description:
                        'The design process will look at reference images from the web to help inspire the design. This will take longer, but the results are usually significantly better.',
                    type: 'boolean',
                    default: 'true',
                },
                brand_assets: {
                    description:
                        'Optional array of existing brand asset file paths to maintain style consistency',
                    type: 'array',
                    optional: true,
                },
            }
        ),
    ];
}<|MERGE_RESOLUTION|>--- conflicted
+++ resolved
@@ -4,10 +4,7 @@
 import path from 'path';
 import { write_file } from './file_utils.js';
 import { smart_design_raw } from './design_search.js';
-<<<<<<< HEAD
 import { getCommunicationManager } from './communication.js';
-=======
->>>>>>> a6096345
 import { judgeImageSet } from './design/grid_judge.js';
 import {
     DESIGN_ASSET_TYPES,
