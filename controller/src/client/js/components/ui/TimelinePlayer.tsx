import React, {
    useEffect,
    useMemo,
    useRef,
    useState,
    useCallback,
} from 'react';
import { Terminal } from '@xterm/xterm';
import { FitAddon } from '@xterm/addon-fit'; // Import FitAddon
import '@xterm/xterm/css/xterm.css';

/** -------------------------------------------------------------------------
 * Types
 * --------------------------------------------------------------------------*/
export interface TimelinePoint {
    time: number; // seconds (monotonic, ascending preferred but not required)
    console?: string; // optional console output (for console mode)
    message_id?: string; // optional message ID (for console mode)
    screenshot?: string; // full-size image (data URL or remote URL)
    thumbnail?: string; // optional smaller preview shown on hover
    url?: string; // url displayed in the header bar
    viewport?: {
        // Optional viewport rectangle for cropping/highlighting
        x: number;
        y: number;
        width: number;
        height: number;
    };
<<<<<<< HEAD
    cursor?: { x: number; y: number, button?: 'none' | 'left' | 'middle' | 'right' };
=======
    cursor?: {
        x: number;
        y: number;
        button?: 'none' | 'left' | 'middle' | 'right';
    };
>>>>>>> 63aada1d
}

interface TimelinePlayerProps {
    mode: 'browser' | 'console'; // new points may be pushed in over time
    points: TimelinePoint[]; // new points may be pushed in over time
    collapsible?: boolean; // whether the player can be collapsed
    model?: string; // optional model name for console mode
    initialTime?: number; // optional starting time; defaults to latest
    className?: string; // extra wrapper classes for the main card
    style?: React.CSSProperties; // inline styles on the card
    onTimeChange?: (pt: TimelinePoint | null) => void; // emit when user scrubs or time changes, can be null
}

/** -------------------------------------------------------------------------
 * Utility helpers
 * --------------------------------------------------------------------------*/
const formatTime = (secs: number): string => {
    if (!Number.isFinite(secs)) return '0:00';
    const nonNegativeSecs = Math.max(0, secs);
    const s = Math.floor(nonNegativeSecs % 60)
        .toString()
        .padStart(2, '0');
    const m = Math.floor((nonNegativeSecs / 60) % 60)
        .toString()
        .padStart(2, '0');
    const h = Math.floor(nonNegativeSecs / 3600);
    return h > 0 ? `${h}:${m}:${s}` : `${m.substring(m.length - 2)}:${s}`;
};

/** -------------------------------------------------------------------------
 * TimelinePlayer Component
 * --------------------------------------------------------------------------*/
const TimelinePlayer: React.FC<TimelinePlayerProps> = ({
    mode,
    points,
    collapsible,
    model,
    initialTime,
    onTimeChange,
    className,
    style,
}) => {
    // --- State ---
    const [collapsed, setCollapsed] = useState(false);
    const [currentIndex, setCurrentIndex] = useState<number>(-1);
    const [currentTime, setCurrentTime] = useState<number>(0);
    const [isLive, setIsLive] = useState<boolean>(true);
    const [isDragging, setIsDragging] = useState(false);
    const [hoverIndex, setHoverIndex] = useState<number | null>(null);

    // --- Refs ---
    const trackRef = useRef<HTMLDivElement>(null);
    const isDraggingRef = useRef(false);
    const userHasManuallySelectedRef = useRef(false);
    const screenshotContainerRef = useRef<HTMLDivElement>(null);
    const terminalContainerRef = useRef<HTMLDivElement>(null);

    const terminalInstanceRef = useRef<Terminal | null>(null);
    const fitAddonRef = useRef<FitAddon | null>(null); // Ref for FitAddon instance
    const isUserScrolledUpRef = useRef<boolean>(false);
    const terminalViewportRef = useRef<HTMLElement | null>(null);
<<<<<<< HEAD
    const prevTerminalPointDataRef = useRef<{ message_id?: string; time: number } | null>(null);

=======
    const prevTerminalPointDataRef = useRef<{
        message_id?: string;
        time: number;
    } | null>(null);
>>>>>>> 63aada1d

    // --- Memoized Derived Data ---
    const sortedPoints: TimelinePoint[] = useMemo(
        () => [...points].sort((a, b) => a.time - b.time),
        [points]
    );
    const startTime = useMemo(() => sortedPoints[0]?.time ?? 0, [sortedPoints]);
    const endTime = useMemo(
        () => sortedPoints[sortedPoints.length - 1]?.time ?? 0,
        [sortedPoints]
    );
    const duration = useMemo(
        () => Math.max(1, endTime - startTime),
        [startTime, endTime]
    );

    const currentPoint: TimelinePoint | null = useMemo(
        () =>
            currentIndex >= 0 && currentIndex < sortedPoints.length
                ? sortedPoints[currentIndex]
                : null,
        [currentIndex, sortedPoints]
    );

<<<<<<< HEAD
    const calculateAndScroll = useCallback((
        container: HTMLDivElement,
        img: HTMLImageElement,
        point: TimelinePoint
    ) => {
        if (!point.cursor) return;
        const containerHeight = container.clientHeight;
        const naturalHeight = point.viewport?.height ?? img.naturalHeight;
        if (naturalHeight === 0) return;
        const displayedHeight = img.clientHeight || containerHeight;
        const scale = displayedHeight / naturalHeight;
        const displayedY = point.cursor.y * scale;
        const targetScrollTop = Math.max(0, displayedY - (containerHeight / 2));
        container.scrollTo({
            top: targetScrollTop,
            behavior: 'smooth'
        });
    }, []);
=======
    const calculateAndScroll = useCallback(
        (
            container: HTMLDivElement,
            img: HTMLImageElement,
            point: TimelinePoint
        ) => {
            if (!point.cursor) return;
            const containerHeight = container.clientHeight;
            const naturalHeight = point.viewport?.height ?? img.naturalHeight;
            if (naturalHeight === 0) return;
            const displayedHeight = img.clientHeight || containerHeight;
            const scale = displayedHeight / naturalHeight;
            const displayedY = point.cursor.y * scale;
            const targetScrollTop = Math.max(
                0,
                displayedY - containerHeight / 2
            );
            container.scrollTo({
                top: targetScrollTop,
                behavior: 'smooth',
            });
        },
        []
    );

    // --- Effects ---

    // Initialize and manage terminal instance with FitAddon
    useEffect(() => {
        if (mode !== 'console') {
            if (terminalInstanceRef.current) {
                terminalInstanceRef.current.dispose();
                terminalInstanceRef.current = null;
                fitAddonRef.current = null; // FitAddon is disposed with terminal
                prevTerminalPointDataRef.current = null;
            }
            return;
        }

        if (!terminalContainerRef.current || terminalInstanceRef.current) {
            return;
        }

        const term = new Terminal({
            cursorBlink: false,
            cursorInactiveStyle: 'none',
            cursorStyle: 'underline',
            disableStdin: true,
            scrollback: 5000,
            convertEol: true,
            fontSize: 13,
            // Removed 'rows' option, FitAddon will handle it
        });
        const addon = new FitAddon();
        fitAddonRef.current = addon; // Store addon instance

        term.loadAddon(addon); // Load addon into terminal
        term.open(terminalContainerRef.current);
        terminalInstanceRef.current = term;
        prevTerminalPointDataRef.current = null;

        // Initial fit after terminal is open and container is likely sized
        // Using requestAnimationFrame to ensure DOM is ready for measurement
        requestAnimationFrame(() => {
            if (
                fitAddonRef.current &&
                terminalContainerRef.current &&
                terminalContainerRef.current.clientHeight > 0
            ) {
                fitAddonRef.current.fit();
            }
        });

        let cleanupViewportScroll: (() => void) | undefined;
        const attemptToSetupViewport = () => {
            const viewport = terminalContainerRef.current?.querySelector(
                '.xterm-viewport'
            ) as HTMLElement;
            if (viewport) {
                terminalViewportRef.current = viewport;
                const handleScroll = () => {
                    if (terminalViewportRef.current) {
                        const { scrollTop, scrollHeight, clientHeight } =
                            terminalViewportRef.current;
                        isUserScrolledUpRef.current =
                            scrollHeight - scrollTop - clientHeight > 5;
                    }
                };
                viewport.addEventListener('scroll', handleScroll);
                handleScroll();
                return () => {
                    viewport.removeEventListener('scroll', handleScroll);
                    terminalViewportRef.current = null;
                };
            }
            return undefined;
        };

        cleanupViewportScroll = attemptToSetupViewport();
        if (!cleanupViewportScroll) {
            const timeoutId = setTimeout(() => {
                cleanupViewportScroll = attemptToSetupViewport();
            }, 100);
            // Main cleanup for the useEffect
            return () => {
                clearTimeout(timeoutId);
                if (cleanupViewportScroll) cleanupViewportScroll();
                if (terminalInstanceRef.current) {
                    terminalInstanceRef.current.dispose();
                    terminalInstanceRef.current = null;
                }
                fitAddonRef.current = null;
                prevTerminalPointDataRef.current = null;
            };
        }

        // Main cleanup for the useEffect
        return () => {
            if (cleanupViewportScroll) cleanupViewportScroll();
            if (terminalInstanceRef.current) {
                terminalInstanceRef.current.dispose(); // Disposes addons too
                terminalInstanceRef.current = null;
            }
            fitAddonRef.current = null;
            prevTerminalPointDataRef.current = null;
        };
    }, [mode]);
>>>>>>> 63aada1d

    // Effect to call fit() when terminal becomes visible (un-collapsed) or on window resize
    useEffect(() => {
        const handleResize = () => {
            if (
                mode === 'console' &&
                !collapsed &&
                fitAddonRef.current &&
                terminalInstanceRef.current?.element
            ) {
                // Ensure terminal is attached and visible
                if (
                    terminalContainerRef.current &&
                    terminalContainerRef.current.clientHeight > 0
                ) {
                    fitAddonRef.current.fit();
                }
            }
        };

        if (mode === 'console' && !collapsed) {
            // Call fit when uncollapsing, after a brief delay for layout to settle
            const timerId = setTimeout(handleResize, 50); // 50ms delay
            window.addEventListener('resize', handleResize);
            return () => {
                clearTimeout(timerId);
                window.removeEventListener('resize', handleResize);
            };
        }
        // Clean up resize listener if mode changes or component collapses
        return () => {
            window.removeEventListener('resize', handleResize);
        };
    }, [mode, collapsed]);

<<<<<<< HEAD
    // Initialize and manage terminal instance with FitAddon
    useEffect(() => {
        if (mode !== 'console') {
            if (terminalInstanceRef.current) {
                terminalInstanceRef.current.dispose();
                terminalInstanceRef.current = null;
                fitAddonRef.current = null; // FitAddon is disposed with terminal
                prevTerminalPointDataRef.current = null;
            }
            return;
        }

        if (!terminalContainerRef.current || terminalInstanceRef.current) {
            return;
        }

        const term = new Terminal({
            cursorBlink: false,
            cursorInactiveStyle: 'none',
            cursorStyle: 'underline',
            disableStdin: true,
            scrollback: 5000,
            convertEol: true,
            fontSize: 13,
            // Removed 'rows' option, FitAddon will handle it
        });
        const addon = new FitAddon();
        fitAddonRef.current = addon; // Store addon instance

        term.loadAddon(addon); // Load addon into terminal
        term.open(terminalContainerRef.current);
        terminalInstanceRef.current = term;
        prevTerminalPointDataRef.current = null;

        // Initial fit after terminal is open and container is likely sized
        // Using requestAnimationFrame to ensure DOM is ready for measurement
        requestAnimationFrame(() => {
            if (fitAddonRef.current && terminalContainerRef.current && terminalContainerRef.current.clientHeight > 0) {
                 fitAddonRef.current.fit();
            }
        });


        let cleanupViewportScroll: (() => void) | undefined;
        const attemptToSetupViewport = () => {
            const viewport = terminalContainerRef.current?.querySelector('.xterm-viewport') as HTMLElement;
            if (viewport) {
                terminalViewportRef.current = viewport;
                const handleScroll = () => {
                    if (terminalViewportRef.current) {
                        const { scrollTop, scrollHeight, clientHeight } = terminalViewportRef.current;
                        isUserScrolledUpRef.current = (scrollHeight - scrollTop - clientHeight) > 5;
                    }
                };
                viewport.addEventListener('scroll', handleScroll);
                handleScroll();
                return () => {
                    viewport.removeEventListener('scroll', handleScroll);
                    terminalViewportRef.current = null;
                };
            }
            return undefined;
        };

        cleanupViewportScroll = attemptToSetupViewport();
        if (!cleanupViewportScroll) {
            const timeoutId = setTimeout(() => {
                cleanupViewportScroll = attemptToSetupViewport();
            }, 100);
            // Main cleanup for the useEffect
            return () => {
                clearTimeout(timeoutId);
                if (cleanupViewportScroll) cleanupViewportScroll();
                if (terminalInstanceRef.current) {
                    terminalInstanceRef.current.dispose();
                    terminalInstanceRef.current = null;
                }
                fitAddonRef.current = null;
                prevTerminalPointDataRef.current = null;
            };
        }

        // Main cleanup for the useEffect
        return () => {
            if (cleanupViewportScroll) cleanupViewportScroll();
            if (terminalInstanceRef.current) {
                terminalInstanceRef.current.dispose(); // Disposes addons too
                terminalInstanceRef.current = null;
            }
            fitAddonRef.current = null;
            prevTerminalPointDataRef.current = null;
        };
    }, [mode]);

    // Effect to call fit() when terminal becomes visible (un-collapsed) or on window resize
    useEffect(() => {
        const handleResize = () => {
            if (mode === 'console' && !collapsed && fitAddonRef.current && terminalInstanceRef.current?.element) {
                 // Ensure terminal is attached and visible
                if (terminalContainerRef.current && terminalContainerRef.current.clientHeight > 0) {
                    fitAddonRef.current.fit();
                }
            }
        };

        if (mode === 'console' && !collapsed) {
            // Call fit when uncollapsing, after a brief delay for layout to settle
            const timerId = setTimeout(handleResize, 50); // 50ms delay
            window.addEventListener('resize', handleResize);
            return () => {
                clearTimeout(timerId);
                window.removeEventListener('resize', handleResize);
            };
        }
        // Clean up resize listener if mode changes or component collapses
        return () => {
            window.removeEventListener('resize', handleResize);
        };
    }, [mode, collapsed]);


    // Update terminal content
    useEffect(() => {
        const terminal = terminalInstanceRef.current;
        if (mode !== 'console' || !terminal) return;

        if (!sortedPoints.length) {
            if (prevTerminalPointDataRef.current !== null) {
                terminal.reset();
                prevTerminalPointDataRef.current = null;
            }
            return;
        }
        if (!currentPoint) {
            if (prevTerminalPointDataRef.current !== null) {
                terminal.reset();
                prevTerminalPointDataRef.current = null;
            }
            return;
        }

        const { message_id: currentMessageId, time: currentTimeValue } = currentPoint;
        const prevData = prevTerminalPointDataRef.current;
        const needsReset = !prevData || prevData.message_id !== currentMessageId || (prevData.message_id === currentMessageId && currentTimeValue < prevData.time);

        if (needsReset) {
            terminal.reset();
            const pointsToDisplay = sortedPoints.filter(p => p.message_id === currentMessageId && p.time <= currentTimeValue);
            const fullLog = pointsToDisplay.map(p => p.console || '').join('');
            if (fullLog) terminal.write(fullLog);
            // Check if terminal is scrollable and at the bottom before forcing scroll
            if (terminal.buffer.active.baseY + (fitAddonRef.current ? terminal.rows: 40) >= terminal.buffer.active.length) {
                 terminal.scrollToBottom();
            }
            isUserScrolledUpRef.current = false;
        } else if (prevData && prevData.message_id === currentMessageId && currentTimeValue > prevData.time) {
            const newPoints = sortedPoints.filter(p => p.message_id === currentMessageId && p.time > prevData.time && p.time <= currentTimeValue);
=======
    // Update terminal content
    useEffect(() => {
        const terminal = terminalInstanceRef.current;
        if (mode !== 'console' || !terminal) return;

        if (!sortedPoints.length) {
            if (prevTerminalPointDataRef.current !== null) {
                terminal.reset();
                prevTerminalPointDataRef.current = null;
            }
            return;
        }
        if (!currentPoint) {
            if (prevTerminalPointDataRef.current !== null) {
                terminal.reset();
                prevTerminalPointDataRef.current = null;
            }
            return;
        }

        const { message_id: currentMessageId, time: currentTimeValue } =
            currentPoint;
        const prevData = prevTerminalPointDataRef.current;
        const needsReset =
            !prevData ||
            prevData.message_id !== currentMessageId ||
            (prevData.message_id === currentMessageId &&
                currentTimeValue < prevData.time);

        if (needsReset) {
            terminal.reset();
            const pointsToDisplay = sortedPoints.filter(
                p =>
                    p.message_id === currentMessageId &&
                    p.time <= currentTimeValue
            );
            const fullLog = pointsToDisplay.map(p => p.console || '').join('');
            if (fullLog) terminal.write(fullLog);
            // Check if terminal is scrollable and at the bottom before forcing scroll
            if (
                terminal.buffer.active.baseY +
                    (fitAddonRef.current ? terminal.rows : 40) >=
                terminal.buffer.active.length
            ) {
                terminal.scrollToBottom();
            }
            isUserScrolledUpRef.current = false;
        } else if (
            prevData &&
            prevData.message_id === currentMessageId &&
            currentTimeValue > prevData.time
        ) {
            const newPoints = sortedPoints.filter(
                p =>
                    p.message_id === currentMessageId &&
                    p.time > prevData.time &&
                    p.time <= currentTimeValue
            );
>>>>>>> 63aada1d
            const newData = newPoints.map(p => p.console || '').join('');
            if (newData) {
                const userWasAtBottom = !isUserScrolledUpRef.current;
                terminal.write(newData);
                if (userWasAtBottom) terminal.scrollToBottom();
            }
        }
<<<<<<< HEAD
        prevTerminalPointDataRef.current = { message_id: currentMessageId, time: currentTimeValue };
=======
        prevTerminalPointDataRef.current = {
            message_id: currentMessageId,
            time: currentTimeValue,
        };
>>>>>>> 63aada1d
    }, [mode, currentPoint, sortedPoints]);

    // Center cursor in browser mode
    useEffect(() => {
<<<<<<< HEAD
        if (mode !== 'browser' || !currentPoint || !currentPoint.screenshot || !screenshotContainerRef.current) return;
=======
        if (
            mode !== 'browser' ||
            !currentPoint ||
            !currentPoint.screenshot ||
            !screenshotContainerRef.current
        )
            return;
>>>>>>> 63aada1d
        const container = screenshotContainerRef.current;
        const img = container.querySelector('img');
        if (!img) return;
        const attemptScroll = () => {
<<<<<<< HEAD
            if (img.complete && img.naturalHeight > 0) calculateAndScroll(container, img, currentPoint);
=======
            if (img.complete && img.naturalHeight > 0)
                calculateAndScroll(container, img, currentPoint);
>>>>>>> 63aada1d
        };
        if (img.complete && img.naturalHeight > 0) {
            attemptScroll();
        } else {
            const handleImageLoad = () => {
                attemptScroll();
<<<<<<< HEAD
                img.removeEventListener('load', handleImageLoad);
                img.removeEventListener('error', handleImageError);
            };
            const handleImageError = () => {
                img.removeEventListener('load', handleImageLoad);
                img.removeEventListener('error', handleImageError);
=======
                img.removeEventListener('load', handleImageLoad);
                img.removeEventListener('error', handleImageError);
            };
            const handleImageError = () => {
                img.removeEventListener('load', handleImageLoad);
                img.removeEventListener('error', handleImageError);
>>>>>>> 63aada1d
            };
            img.addEventListener('load', handleImageLoad);
            img.addEventListener('error', handleImageError);
            return () => {
                img.removeEventListener('load', handleImageLoad);
                img.removeEventListener('error', handleImageError);
            };
        }
    }, [currentPoint, mode, calculateAndScroll]);

    // Live follow logic
    useEffect(() => {
        if (sortedPoints.length === 0) {
            setCurrentTime(0);
            setCurrentIndex(-1);
            setIsLive(true);
            userHasManuallySelectedRef.current = false;
            if (onTimeChange) onTimeChange(null);
            return;
        }
        const newLatestTime = sortedPoints[sortedPoints.length - 1].time;
        if (isLive && !userHasManuallySelectedRef.current) {
            // Only auto-follow the latest point if the user hasn't manually selected a position
            const newIndex = sortedPoints.length - 1;
            if (currentTime !== newLatestTime || currentIndex !== newIndex) {
                setCurrentTime(newLatestTime);
                setCurrentIndex(newIndex);
<<<<<<< HEAD
                if (onTimeChange && sortedPoints[newIndex]) onTimeChange(sortedPoints[newIndex]);
=======
                if (onTimeChange && sortedPoints[newIndex])
                    onTimeChange(sortedPoints[newIndex]);
>>>>>>> 63aada1d
            }
        } else {
            // User has either explicitly set isLive=false or manually positioned the timeline
            let foundIndex = -1;
            let minDiff = Infinity;
            sortedPoints.forEach((p, i) => {
                const diff = Math.abs(p.time - currentTime);
                if (diff < minDiff) {
                    minDiff = diff;
                    foundIndex = i;
<<<<<<< HEAD
                } else if (diff === minDiff && p.time > (sortedPoints[foundIndex]?.time ?? -Infinity) ) {
=======
                } else if (
                    diff === minDiff &&
                    p.time > (sortedPoints[foundIndex]?.time ?? -Infinity)
                ) {
>>>>>>> 63aada1d
                    foundIndex = i;
                }
            });
            if (foundIndex !== -1) {
                const closestPoint = sortedPoints[foundIndex];
<<<<<<< HEAD
                if (currentTime !== closestPoint.time || currentIndex !== foundIndex) {
=======
                if (
                    currentTime !== closestPoint.time ||
                    currentIndex !== foundIndex
                ) {
>>>>>>> 63aada1d
                    setCurrentTime(closestPoint.time);
                    setCurrentIndex(foundIndex);
                }
                // Don't auto-update isLive state if user has manually positioned the timeline
                if (!userHasManuallySelectedRef.current) {
                    setIsLive(closestPoint.time === newLatestTime);
                }
            } else {
                // This is a fallback that should rarely occur - only if we can't find the current time
                // in the sorted points array, which might happen during data updates
                if (!userHasManuallySelectedRef.current) {
                    setCurrentTime(newLatestTime);
                    setCurrentIndex(sortedPoints.length - 1);
                    setIsLive(true);
<<<<<<< HEAD
                    if (onTimeChange && sortedPoints[sortedPoints.length - 1]) onTimeChange(sortedPoints[sortedPoints.length - 1]);
=======
                    if (onTimeChange && sortedPoints[sortedPoints.length - 1])
                        onTimeChange(sortedPoints[sortedPoints.length - 1]);
>>>>>>> 63aada1d
                }
            }
        }
    }, [sortedPoints, isLive, currentTime, currentIndex, onTimeChange]);

    // Set initial time
    useEffect(() => {
        // Skip if the user has manually positioned the timeline or there are no points
<<<<<<< HEAD
        if (userHasManuallySelectedRef.current || sortedPoints.length === 0) return;
=======
        if (userHasManuallySelectedRef.current || sortedPoints.length === 0)
            return;
>>>>>>> 63aada1d

        let targetTime: number;
        let targetIndex = -1;
        if (initialTime !== undefined) {
            let closestIndex = 0;
            let minDiff = Infinity;
            sortedPoints.forEach((p, i) => {
                const diff = Math.abs(p.time - initialTime);
                if (diff < minDiff) {
                    minDiff = diff;
                    closestIndex = i;
                }
            });
            targetIndex = closestIndex;
            targetTime = sortedPoints[targetIndex]?.time ?? 0;
        } else {
            targetIndex = sortedPoints.length - 1;
            targetTime = sortedPoints[targetIndex]?.time ?? 0;
        }
        setCurrentTime(targetTime);
        setCurrentIndex(targetIndex);
        setIsLive(targetTime === endTime);
        if (onTimeChange && targetIndex !== -1 && sortedPoints[targetIndex]) {
            onTimeChange(sortedPoints[targetIndex]);
        }
    }, [initialTime, points, onTimeChange, endTime, sortedPoints]); // endTime added as it's used for setIsLive

    // --- Slider Calculation Helpers ---
<<<<<<< HEAD
    const timeToPercentage = useCallback((t: number): number => {
        if (duration <= 0) return t >= endTime ? 100 : 0;
        const relativeTime = t - startTime;
        const percentage = (relativeTime / duration) * 100;
        return Math.max(0, Math.min(percentage, 100));
    }, [startTime, duration, endTime]);

    const findClosestPointIndex = useCallback((targetTime: number): number => {
        if (sortedPoints.length === 0) return -1;
        if (sortedPoints.length === 1) return 0;
        let closestIndex = 0;
        let minDifference = Infinity;
        sortedPoints.forEach((point, index) => {
            const difference = Math.abs(point.time - targetTime);
            if (difference < minDifference) {
                minDifference = difference;
                closestIndex = index;
            } else if (difference === minDifference && point.time > (sortedPoints[closestIndex]?.time ?? -Infinity)) {
                closestIndex = index;
            }
        });
        return closestIndex;
    }, [sortedPoints]);

    const getTimeFromClientX = useCallback((clientX: number): number => {
        if (!trackRef.current || sortedPoints.length === 0) return currentTime;
        const trackRect = trackRef.current.getBoundingClientRect();
        const relativeX = Math.max(0, Math.min(clientX - trackRect.left, trackRect.width));
        const percentage = trackRect.width > 0 ? relativeX / trackRect.width : 0;
        const calculatedTime = startTime + percentage * duration;
        const closestIndex = findClosestPointIndex(calculatedTime);
        return closestIndex !== -1 ? sortedPoints[closestIndex].time : currentTime;
    }, [startTime, duration, sortedPoints, currentTime, findClosestPointIndex]);

    // --- Event Handlers ---
    const handleGlobalMouseMove = useCallback((event: MouseEvent | TouchEvent) => {
        if (!isDraggingRef.current) return;
        if (event.type === 'touchmove' && event.cancelable) event.preventDefault();
        const clientX = 'touches' in event ? event.touches[0].clientX : event.clientX;
        const newTime = getTimeFromClientX(clientX);
        if (currentTime !== newTime) {
            const newIndex = sortedPoints.findIndex(p => p.time === newTime);
            if (newIndex !== -1) {
                setCurrentTime(newTime);
                setCurrentIndex(newIndex);
                setIsLive(newTime === endTime);
                if (onTimeChange && sortedPoints[newIndex]) onTimeChange(sortedPoints[newIndex]);
            }
        }
    }, [getTimeFromClientX, sortedPoints, endTime, onTimeChange, currentTime]);
=======
    const timeToPercentage = useCallback(
        (t: number): number => {
            if (duration <= 0) return t >= endTime ? 100 : 0;
            const relativeTime = t - startTime;
            const percentage = (relativeTime / duration) * 100;
            return Math.max(0, Math.min(percentage, 100));
        },
        [startTime, duration, endTime]
    );

    const findClosestPointIndex = useCallback(
        (targetTime: number): number => {
            if (sortedPoints.length === 0) return -1;
            if (sortedPoints.length === 1) return 0;
            let closestIndex = 0;
            let minDifference = Infinity;
            sortedPoints.forEach((point, index) => {
                const difference = Math.abs(point.time - targetTime);
                if (difference < minDifference) {
                    minDifference = difference;
                    closestIndex = index;
                } else if (
                    difference === minDifference &&
                    point.time > (sortedPoints[closestIndex]?.time ?? -Infinity)
                ) {
                    closestIndex = index;
                }
            });
            return closestIndex;
        },
        [sortedPoints]
    );

    const getTimeFromClientX = useCallback(
        (clientX: number): number => {
            if (!trackRef.current || sortedPoints.length === 0)
                return currentTime;
            const trackRect = trackRef.current.getBoundingClientRect();
            const relativeX = Math.max(
                0,
                Math.min(clientX - trackRect.left, trackRect.width)
            );
            const percentage =
                trackRect.width > 0 ? relativeX / trackRect.width : 0;
            const calculatedTime = startTime + percentage * duration;
            const closestIndex = findClosestPointIndex(calculatedTime);
            return closestIndex !== -1
                ? sortedPoints[closestIndex].time
                : currentTime;
        },
        [startTime, duration, sortedPoints, currentTime, findClosestPointIndex]
    );

    // --- Event Handlers ---
    const handleGlobalMouseMove = useCallback(
        (event: MouseEvent | TouchEvent) => {
            if (!isDraggingRef.current) return;
            if (event.type === 'touchmove' && event.cancelable)
                event.preventDefault();
            const clientX =
                'touches' in event ? event.touches[0].clientX : event.clientX;
            const newTime = getTimeFromClientX(clientX);
            if (currentTime !== newTime) {
                const newIndex = sortedPoints.findIndex(
                    p => p.time === newTime
                );
                if (newIndex !== -1) {
                    setCurrentTime(newTime);
                    setCurrentIndex(newIndex);
                    setIsLive(newTime === endTime);
                    if (onTimeChange && sortedPoints[newIndex])
                        onTimeChange(sortedPoints[newIndex]);
                }
            }
        },
        [getTimeFromClientX, sortedPoints, endTime, onTimeChange, currentTime]
    );
>>>>>>> 63aada1d

    const handleInteractionEnd = useCallback(() => {
        if (isDraggingRef.current) {
            isDraggingRef.current = false;
            setIsDragging(false);
            document.body.style.userSelect = '';
            window.removeEventListener('mousemove', handleGlobalMouseMove);
            window.removeEventListener('touchmove', handleGlobalMouseMove);
        }
    }, [handleGlobalMouseMove]);

<<<<<<< HEAD
    const handleInteractionStart = useCallback((clientX: number) => {
        if (sortedPoints.length === 0) return;
        isDraggingRef.current = true;
        setIsDragging(true);
        document.body.style.userSelect = 'none';

        // User is manually interacting with the timeline
        userHasManuallySelectedRef.current = true;

        const newTime = getTimeFromClientX(clientX);
        if (newTime !== currentTime) {
            const newIndex = sortedPoints.findIndex(p => p.time === newTime);
            if (newIndex !== -1) {
                setCurrentTime(newTime);
                setCurrentIndex(newIndex);
                setIsLive(newTime === endTime);
                if (onTimeChange && sortedPoints[newIndex]) onTimeChange(sortedPoints[newIndex]);
            }
        }
        window.addEventListener('mousemove', handleGlobalMouseMove);
        window.addEventListener('touchmove', handleGlobalMouseMove, { passive: false });
        window.addEventListener('mouseup', handleInteractionEnd, { once: true });
        window.addEventListener('touchend', handleInteractionEnd, { once: true });
    }, [sortedPoints, getTimeFromClientX, currentTime, endTime, onTimeChange, handleGlobalMouseMove, handleInteractionEnd]);
=======
    const handleInteractionStart = useCallback(
        (clientX: number) => {
            if (sortedPoints.length === 0) return;
            isDraggingRef.current = true;
            setIsDragging(true);
            document.body.style.userSelect = 'none';

            // User is manually interacting with the timeline
            userHasManuallySelectedRef.current = true;

            const newTime = getTimeFromClientX(clientX);
            if (newTime !== currentTime) {
                const newIndex = sortedPoints.findIndex(
                    p => p.time === newTime
                );
                if (newIndex !== -1) {
                    setCurrentTime(newTime);
                    setCurrentIndex(newIndex);
                    setIsLive(newTime === endTime);
                    if (onTimeChange && sortedPoints[newIndex])
                        onTimeChange(sortedPoints[newIndex]);
                }
            }
            window.addEventListener('mousemove', handleGlobalMouseMove);
            window.addEventListener('touchmove', handleGlobalMouseMove, {
                passive: false,
            });
            window.addEventListener('mouseup', handleInteractionEnd, {
                once: true,
            });
            window.addEventListener('touchend', handleInteractionEnd, {
                once: true,
            });
        },
        [
            sortedPoints,
            getTimeFromClientX,
            currentTime,
            endTime,
            onTimeChange,
            handleGlobalMouseMove,
            handleInteractionEnd,
        ]
    );
>>>>>>> 63aada1d

    const handleTrackMouseMove = (event: React.MouseEvent<HTMLDivElement>) => {
        if (isDraggingRef.current || !trackRef.current || sortedPoints.length < 1) {
            setHoverIndex(null);
            return;
        }
        const trackRect = trackRef.current.getBoundingClientRect();
        const clientX = event.clientX;
        const relativeX = Math.max(0, Math.min(clientX - trackRect.left, trackRect.width));
        const hoverRatio = trackRect.width > 0 ? relativeX / trackRect.width : 0;
        const hoverTime = startTime + hoverRatio * duration;
        let targetHoverIndex: number | null = null;
        for (let i = sortedPoints.length - 1; i >= 0; i--) {
            if (sortedPoints[i].time <= hoverTime) {
<<<<<<< HEAD
                if (sortedPoints[i].time < currentTime || (i === 0 && hoverTime < (sortedPoints[0]?.time ?? -Infinity))) {
=======
                if (
                    sortedPoints[i].time < currentTime ||
                    (i === 0 &&
                        hoverTime < (sortedPoints[0]?.time ?? -Infinity))
                ) {
>>>>>>> 63aada1d
                    if (sortedPoints[i].thumbnail) targetHoverIndex = i;
                }
                break;
            }
        }
<<<<<<< HEAD
        if (targetHoverIndex === null && hoverTime < (sortedPoints[0]?.time ?? startTime) && sortedPoints.length > 0 && sortedPoints[0].thumbnail && (sortedPoints[0]?.time ?? -Infinity) < currentTime) {
=======
        if (
            targetHoverIndex === null &&
            hoverTime < (sortedPoints[0]?.time ?? startTime) &&
            sortedPoints.length > 0 &&
            sortedPoints[0].thumbnail &&
            (sortedPoints[0]?.time ?? -Infinity) < currentTime
        ) {
>>>>>>> 63aada1d
            targetHoverIndex = 0;
        }
        setHoverIndex(targetHoverIndex);
    };

    const handleTrackMouseLeave = () => setHoverIndex(null);
    const toggleCollapse = () => (collapsible ? setCollapsed(c => !c) : null);

    // --- Render Calculations ---
    const progressPercentage = timeToPercentage(currentTime);

    function renderScreenshot() {
<<<<<<< HEAD
        return <div ref={screenshotContainerRef} className="display-container position-relative border-start border-end bg-white" style={{ overflowY: 'auto' }}>
            {currentPoint && currentPoint.screenshot ? (
                <img
                    key={currentPoint.time + (currentPoint.screenshot || '')}
                    src={currentPoint.screenshot}
                    className="img-fluid w-100 d-block"
                    alt={`Screenshot at ${formatTime(currentPoint.time)} for ${currentPoint.url || 'current view'}`}
                    onError={(e) => {
                        console.error("Failed to load screenshot:", currentPoint.screenshot);
                        (e.target as HTMLImageElement).src = `https://placehold.co/600x400/CCCCCC/4F4F4F?text=Error+Loading+Image`;
                    }}
                />
            ) : (
                <div className="py-3 text-center text-muted small" style={{ height: '100%', display: 'flex', alignItems: 'center', justifyContent: 'center' }}>
                    {points.length > 0 ? 'Loading screenshot...' : 'No timeline data'}
                </div>
            )}
        </div>;
    }

    function renderConsole() {
        return <div ref={terminalContainerRef} className="display-container position-relative border-start border-end px-3">
            {/* Terminal is mounted here by its useEffect. CSS needed for height.
                e.g., .timeline-player-console .display-container { height: 300px; background-color: #1e1e1e; } */}
        </div>;
=======
        return (
            <div
                ref={screenshotContainerRef}
                className="display-container position-relative border-start border-end bg-white"
                style={{ overflowY: 'auto' }}
            >
                {currentPoint && currentPoint.screenshot ? (
                    <img
                        key={
                            currentPoint.time + (currentPoint.screenshot || '')
                        }
                        src={currentPoint.screenshot}
                        className="img-fluid w-100 d-block"
                        alt={`Screenshot at ${formatTime(currentPoint.time)} for ${currentPoint.url || 'current view'}`}
                        onError={e => {
                            console.error(
                                'Failed to load screenshot:',
                                currentPoint.screenshot
                            );
                            (e.target as HTMLImageElement).src =
                                `https://placehold.co/600x400/CCCCCC/4F4F4F?text=Error+Loading+Image`;
                        }}
                    />
                ) : (
                    <div
                        className="py-3 text-center text-muted small"
                        style={{
                            height: '100%',
                            display: 'flex',
                            alignItems: 'center',
                            justifyContent: 'center',
                        }}
                    >
                        {points.length > 0
                            ? 'Loading screenshot...'
                            : 'No timeline data'}
                    </div>
                )}
            </div>
        );
    }

    function renderConsole() {
        return (
            <div
                ref={terminalContainerRef}
                className="display-container position-relative border-start border-end px-3"
            >
                {/* Terminal is mounted here by its useEffect. CSS needed for height.
                e.g., .timeline-player-console .display-container { height: 300px; background-color: #1e1e1e; } */}
            </div>
        );
>>>>>>> 63aada1d
    }

    // --- JSX ---
    return (
        <div
            className={`timeline-player shadow-sm ${mode === 'browser' ? 'timeline-player-browser' : 'timeline-player-console'} ${className || ''}`}
            style={style}
        >
<<<<<<< HEAD
            <div className="url-bar d-flex align-items-center py-1 px-2 text-center bg-light border rounded-top" onClick={toggleCollapse} style={{ cursor: 'pointer' }}>
                {mode === 'browser' && <div
                    className="url-text mx-auto text-truncate small font-monospace text-start flex-grow-1"
                    title={currentPoint?.url ?? ''}>
                    {currentPoint?.url || '…'}
                </div>}
                {mode === 'console' && <div
                    className="url-text mx-auto text-truncate small font-monospace text-start flex-grow-1">
                    Console Output {currentPoint?.message_id ? `(${currentPoint.message_id})` : ''}
                </div>}
                <button
                    type="button"
                    className="btn btn-sm p-0 ms-2 border-0 text-secondary"
                    aria-label={collapsed ? 'Expand' : 'Collapse'}
                    title={collapsed ? 'Expand' : 'Collapse'}
                    aria-expanded={!collapsed}
                >
                    <svg xmlns="http://www.w3.org/2000/svg" viewBox="0 0 24 24" width="18" height="18" fill="currentColor" className="tsp-collapse-icon" style={{ transition: 'transform 0.2s ease-in-out', transform: collapsed ? 'rotate(-90deg)' : 'rotate(0deg)' }}>
                        <path d="M7.41 8.59L12 13.17l4.59-4.58L18 10l-6 6-6-6 1.41-1.41z" />
                    </svg>
                </button>
=======
            <div
                className="url-bar d-flex align-items-center py-2 px-3 text-center bg-light border rounded-top"
                onClick={toggleCollapse}
                style={{ cursor: 'pointer' }}
            >
                {mode === 'browser' && (
                    <div
                        className="url-text mx-auto text-truncate small font-monospace text-start flex-grow-1"
                        title={currentPoint?.url ?? ''}
                    >
                        {currentPoint?.url || '…'}
                    </div>
                )}
                {mode === 'console' && (
                    <div className="url-text mx-auto text-truncate small font-monospace text-start flex-grow-1">
                        Console Output{' '}
                        {model || currentPoint?.message_id
                            ? `(${model || currentPoint.message_id})`
                            : ''}
                    </div>
                )}
                {collapsible && (
                    <button
                        type="button"
                        className="btn btn-sm p-0 ms-2 border-0 text-secondary"
                        aria-label={collapsed ? 'Expand' : 'Collapse'}
                        title={collapsed ? 'Expand' : 'Collapse'}
                        aria-expanded={!collapsed}
                    >
                        <svg
                            xmlns="http://www.w3.org/2000/svg"
                            viewBox="0 0 24 24"
                            width="18"
                            height="18"
                            fill="currentColor"
                            className="tsp-collapse-icon"
                            style={{
                                transition: 'transform 0.2s ease-in-out',
                                transform: collapsed
                                    ? 'rotate(-90deg)'
                                    : 'rotate(0deg)',
                            }}
                        >
                            <path d="M7.41 8.59L12 13.17l4.59-4.58L18 10l-6 6-6-6 1.41-1.41z" />
                        </svg>
                    </button>
                )}
>>>>>>> 63aada1d
            </div>

            {!collapsed && (
                <>
                    {mode === 'browser' ? renderScreenshot() : renderConsole()}
                    <div className="control-bar d-flex align-items-center p-2 bg-light border rounded-bottom">
                        {sortedPoints.length > 0 ? (
                            <div className="d-flex flex-column w-100">
                                <div className="px-1">
                                    <div
                                        ref={trackRef}
                                        className="tsp-track-container"
<<<<<<< HEAD
                                        onMouseDown={e => handleInteractionStart(e.clientX)}
                                        onTouchStart={e => handleInteractionStart(e.touches[0].clientX)}
                                        onMouseMove={handleTrackMouseMove}
                                        onMouseLeave={handleTrackMouseLeave}
                                        style={{ cursor: 'pointer', padding: '8px 0' }}
                                    >
                                        <div className="tsp-track">
                                            <div className="tsp-track-bar-active" style={{ width: `${progressPercentage}%` }} />
                                        </div>
                                        <div className="tsp-knob-container" style={{ left: `${progressPercentage}%` }}>
=======
                                        onMouseDown={e =>
                                            handleInteractionStart(e.clientX)
                                        }
                                        onTouchStart={e =>
                                            handleInteractionStart(
                                                e.touches[0].clientX
                                            )
                                        }
                                        onMouseMove={handleTrackMouseMove}
                                        onMouseLeave={handleTrackMouseLeave}
                                        style={{
                                            cursor: 'pointer',
                                            padding: '8px 0',
                                        }}
                                    >
                                        <div className="tsp-track">
                                            <div
                                                className="tsp-track-bar-active"
                                                style={{
                                                    width: `${progressPercentage}%`,
                                                }}
                                            />
                                        </div>
                                        <div
                                            className="tsp-knob-container"
                                            style={{
                                                left: `${progressPercentage}%`,
                                            }}
                                        >
>>>>>>> 63aada1d
                                            <div
                                                className={`tsp-knob ${isDragging ? 'tsp-knob--dragging' : ''}`}
                                                role="slider"
                                                aria-valuemin={startTime}
                                                aria-valuemax={endTime}
                                                aria-valuenow={currentTime}
<<<<<<< HEAD
                                                aria-valuetext={formatTime(currentTime - startTime)}
                                                tabIndex={0}
                                                onKeyDown={(e) => {
                                                    let newIndex = currentIndex;
                                                    if (e.key === 'ArrowLeft') newIndex = Math.max(0, currentIndex - 1);
                                                    else if (e.key === 'ArrowRight') newIndex = Math.min(sortedPoints.length - 1, currentIndex + 1);

                                                    if (newIndex !== currentIndex && sortedPoints[newIndex]) {
                                                        const newPoint = sortedPoints[newIndex];
                                                        setCurrentTime(newPoint.time);
                                                        setCurrentIndex(newIndex);
                                                        setIsLive(newPoint.time === endTime);
                                                        if (onTimeChange) onTimeChange(newPoint);
=======
                                                aria-valuetext={formatTime(
                                                    currentTime - startTime
                                                )}
                                                tabIndex={0}
                                                onKeyDown={e => {
                                                    let newIndex = currentIndex;
                                                    if (e.key === 'ArrowLeft')
                                                        newIndex = Math.max(
                                                            0,
                                                            currentIndex - 1
                                                        );
                                                    else if (
                                                        e.key === 'ArrowRight'
                                                    )
                                                        newIndex = Math.min(
                                                            sortedPoints.length -
                                                                1,
                                                            currentIndex + 1
                                                        );

                                                    if (
                                                        newIndex !==
                                                            currentIndex &&
                                                        sortedPoints[newIndex]
                                                    ) {
                                                        const newPoint =
                                                            sortedPoints[
                                                                newIndex
                                                            ];
                                                        setCurrentTime(
                                                            newPoint.time
                                                        );
                                                        setCurrentIndex(
                                                            newIndex
                                                        );
                                                        setIsLive(
                                                            newPoint.time ===
                                                                endTime
                                                        );
                                                        if (onTimeChange)
                                                            onTimeChange(
                                                                newPoint
                                                            );
>>>>>>> 63aada1d
                                                    }
                                                }}
                                            />
                                        </div>
<<<<<<< HEAD
                                        {hoverIndex !== null && sortedPoints[hoverIndex]?.thumbnail && (
                                            <div className="tsp-thumbnail-preview" style={{ left: `${timeToPercentage(sortedPoints[hoverIndex].time)}%` }}>
                                                <img src={sortedPoints[hoverIndex].thumbnail} className="tsp-thumbnail-image" alt="Timeline preview" onError={(e) => { (e.target as HTMLImageElement).style.display = 'none'; }} />
                                                <div className="tsp-thumbnail-time">{formatTime(sortedPoints[hoverIndex].time - startTime)}</div>
                                            </div>
                                        )}
                                    </div>
                                </div>
                                <div className="tsp-labels d-flex justify-content-between small text-muted mt-1 px-1">
                                    <span>{formatTime(currentTime - startTime)}</span>
                                    <span className={isLive ? 'tsp-labels-live' : ''}>
                                        {isLive ? 'LIVE' : `-${formatTime(endTime - currentTime)}`}
=======
                                        {hoverIndex !== null &&
                                            sortedPoints[hoverIndex]
                                                ?.thumbnail && (
                                                <div
                                                    className="tsp-thumbnail-preview"
                                                    style={{
                                                        left: `${timeToPercentage(sortedPoints[hoverIndex].time)}%`,
                                                    }}
                                                >
                                                    <img
                                                        src={
                                                            sortedPoints[
                                                                hoverIndex
                                                            ].thumbnail
                                                        }
                                                        className="tsp-thumbnail-image"
                                                        alt="Timeline preview"
                                                        onError={e => {
                                                            (
                                                                e.target as HTMLImageElement
                                                            ).style.display =
                                                                'none';
                                                        }}
                                                    />
                                                    <div className="tsp-thumbnail-time">
                                                        {formatTime(
                                                            sortedPoints[
                                                                hoverIndex
                                                            ].time - startTime
                                                        )}
                                                    </div>
                                                </div>
                                            )}
                                    </div>
                                </div>
                                <div className="tsp-labels d-flex justify-content-between small mt-1 px-1">
                                    <span>
                                        {formatTime(currentTime - startTime)}
                                    </span>
                                    <span
                                        className={
                                            isLive ? 'tsp-labels-live' : ''
                                        }
                                    >
                                        {isLive
                                            ? 'LIVE'
                                            : `-${formatTime(endTime - currentTime)}`}
>>>>>>> 63aada1d
                                    </span>
                                </div>
                            </div>
                        ) : (
<<<<<<< HEAD
                            <div className="text-muted small w-100 text-center py-2">No time data available</div>
=======
                            <div className="text-muted small w-100 text-center py-2">
                                No time data available
                            </div>
>>>>>>> 63aada1d
                        )}
                    </div>
                </>
            )}
        </div>
    );
};

export default TimelinePlayer;<|MERGE_RESOLUTION|>--- conflicted
+++ resolved
@@ -26,15 +26,11 @@
         width: number;
         height: number;
     };
-<<<<<<< HEAD
-    cursor?: { x: number; y: number, button?: 'none' | 'left' | 'middle' | 'right' };
-=======
     cursor?: {
         x: number;
         y: number;
         button?: 'none' | 'left' | 'middle' | 'right';
     };
->>>>>>> 63aada1d
 }
 
 interface TimelinePlayerProps {
@@ -96,15 +92,10 @@
     const fitAddonRef = useRef<FitAddon | null>(null); // Ref for FitAddon instance
     const isUserScrolledUpRef = useRef<boolean>(false);
     const terminalViewportRef = useRef<HTMLElement | null>(null);
-<<<<<<< HEAD
-    const prevTerminalPointDataRef = useRef<{ message_id?: string; time: number } | null>(null);
-
-=======
     const prevTerminalPointDataRef = useRef<{
         message_id?: string;
         time: number;
     } | null>(null);
->>>>>>> 63aada1d
 
     // --- Memoized Derived Data ---
     const sortedPoints: TimelinePoint[] = useMemo(
@@ -129,26 +120,6 @@
         [currentIndex, sortedPoints]
     );
 
-<<<<<<< HEAD
-    const calculateAndScroll = useCallback((
-        container: HTMLDivElement,
-        img: HTMLImageElement,
-        point: TimelinePoint
-    ) => {
-        if (!point.cursor) return;
-        const containerHeight = container.clientHeight;
-        const naturalHeight = point.viewport?.height ?? img.naturalHeight;
-        if (naturalHeight === 0) return;
-        const displayedHeight = img.clientHeight || containerHeight;
-        const scale = displayedHeight / naturalHeight;
-        const displayedY = point.cursor.y * scale;
-        const targetScrollTop = Math.max(0, displayedY - (containerHeight / 2));
-        container.scrollTo({
-            top: targetScrollTop,
-            behavior: 'smooth'
-        });
-    }, []);
-=======
     const calculateAndScroll = useCallback(
         (
             container: HTMLDivElement,
@@ -276,7 +247,6 @@
             prevTerminalPointDataRef.current = null;
         };
     }, [mode]);
->>>>>>> 63aada1d
 
     // Effect to call fit() when terminal becomes visible (un-collapsed) or on window resize
     useEffect(() => {
@@ -312,165 +282,6 @@
         };
     }, [mode, collapsed]);
 
-<<<<<<< HEAD
-    // Initialize and manage terminal instance with FitAddon
-    useEffect(() => {
-        if (mode !== 'console') {
-            if (terminalInstanceRef.current) {
-                terminalInstanceRef.current.dispose();
-                terminalInstanceRef.current = null;
-                fitAddonRef.current = null; // FitAddon is disposed with terminal
-                prevTerminalPointDataRef.current = null;
-            }
-            return;
-        }
-
-        if (!terminalContainerRef.current || terminalInstanceRef.current) {
-            return;
-        }
-
-        const term = new Terminal({
-            cursorBlink: false,
-            cursorInactiveStyle: 'none',
-            cursorStyle: 'underline',
-            disableStdin: true,
-            scrollback: 5000,
-            convertEol: true,
-            fontSize: 13,
-            // Removed 'rows' option, FitAddon will handle it
-        });
-        const addon = new FitAddon();
-        fitAddonRef.current = addon; // Store addon instance
-
-        term.loadAddon(addon); // Load addon into terminal
-        term.open(terminalContainerRef.current);
-        terminalInstanceRef.current = term;
-        prevTerminalPointDataRef.current = null;
-
-        // Initial fit after terminal is open and container is likely sized
-        // Using requestAnimationFrame to ensure DOM is ready for measurement
-        requestAnimationFrame(() => {
-            if (fitAddonRef.current && terminalContainerRef.current && terminalContainerRef.current.clientHeight > 0) {
-                 fitAddonRef.current.fit();
-            }
-        });
-
-
-        let cleanupViewportScroll: (() => void) | undefined;
-        const attemptToSetupViewport = () => {
-            const viewport = terminalContainerRef.current?.querySelector('.xterm-viewport') as HTMLElement;
-            if (viewport) {
-                terminalViewportRef.current = viewport;
-                const handleScroll = () => {
-                    if (terminalViewportRef.current) {
-                        const { scrollTop, scrollHeight, clientHeight } = terminalViewportRef.current;
-                        isUserScrolledUpRef.current = (scrollHeight - scrollTop - clientHeight) > 5;
-                    }
-                };
-                viewport.addEventListener('scroll', handleScroll);
-                handleScroll();
-                return () => {
-                    viewport.removeEventListener('scroll', handleScroll);
-                    terminalViewportRef.current = null;
-                };
-            }
-            return undefined;
-        };
-
-        cleanupViewportScroll = attemptToSetupViewport();
-        if (!cleanupViewportScroll) {
-            const timeoutId = setTimeout(() => {
-                cleanupViewportScroll = attemptToSetupViewport();
-            }, 100);
-            // Main cleanup for the useEffect
-            return () => {
-                clearTimeout(timeoutId);
-                if (cleanupViewportScroll) cleanupViewportScroll();
-                if (terminalInstanceRef.current) {
-                    terminalInstanceRef.current.dispose();
-                    terminalInstanceRef.current = null;
-                }
-                fitAddonRef.current = null;
-                prevTerminalPointDataRef.current = null;
-            };
-        }
-
-        // Main cleanup for the useEffect
-        return () => {
-            if (cleanupViewportScroll) cleanupViewportScroll();
-            if (terminalInstanceRef.current) {
-                terminalInstanceRef.current.dispose(); // Disposes addons too
-                terminalInstanceRef.current = null;
-            }
-            fitAddonRef.current = null;
-            prevTerminalPointDataRef.current = null;
-        };
-    }, [mode]);
-
-    // Effect to call fit() when terminal becomes visible (un-collapsed) or on window resize
-    useEffect(() => {
-        const handleResize = () => {
-            if (mode === 'console' && !collapsed && fitAddonRef.current && terminalInstanceRef.current?.element) {
-                 // Ensure terminal is attached and visible
-                if (terminalContainerRef.current && terminalContainerRef.current.clientHeight > 0) {
-                    fitAddonRef.current.fit();
-                }
-            }
-        };
-
-        if (mode === 'console' && !collapsed) {
-            // Call fit when uncollapsing, after a brief delay for layout to settle
-            const timerId = setTimeout(handleResize, 50); // 50ms delay
-            window.addEventListener('resize', handleResize);
-            return () => {
-                clearTimeout(timerId);
-                window.removeEventListener('resize', handleResize);
-            };
-        }
-        // Clean up resize listener if mode changes or component collapses
-        return () => {
-            window.removeEventListener('resize', handleResize);
-        };
-    }, [mode, collapsed]);
-
-
-    // Update terminal content
-    useEffect(() => {
-        const terminal = terminalInstanceRef.current;
-        if (mode !== 'console' || !terminal) return;
-
-        if (!sortedPoints.length) {
-            if (prevTerminalPointDataRef.current !== null) {
-                terminal.reset();
-                prevTerminalPointDataRef.current = null;
-            }
-            return;
-        }
-        if (!currentPoint) {
-            if (prevTerminalPointDataRef.current !== null) {
-                terminal.reset();
-                prevTerminalPointDataRef.current = null;
-            }
-            return;
-        }
-
-        const { message_id: currentMessageId, time: currentTimeValue } = currentPoint;
-        const prevData = prevTerminalPointDataRef.current;
-        const needsReset = !prevData || prevData.message_id !== currentMessageId || (prevData.message_id === currentMessageId && currentTimeValue < prevData.time);
-
-        if (needsReset) {
-            terminal.reset();
-            const pointsToDisplay = sortedPoints.filter(p => p.message_id === currentMessageId && p.time <= currentTimeValue);
-            const fullLog = pointsToDisplay.map(p => p.console || '').join('');
-            if (fullLog) terminal.write(fullLog);
-            // Check if terminal is scrollable and at the bottom before forcing scroll
-            if (terminal.buffer.active.baseY + (fitAddonRef.current ? terminal.rows: 40) >= terminal.buffer.active.length) {
-                 terminal.scrollToBottom();
-            }
-            isUserScrolledUpRef.current = false;
-        } else if (prevData && prevData.message_id === currentMessageId && currentTimeValue > prevData.time) {
-            const newPoints = sortedPoints.filter(p => p.message_id === currentMessageId && p.time > prevData.time && p.time <= currentTimeValue);
-=======
     // Update terminal content
     useEffect(() => {
         const terminal = terminalInstanceRef.current;
@@ -529,7 +340,6 @@
                     p.time > prevData.time &&
                     p.time <= currentTimeValue
             );
->>>>>>> 63aada1d
             const newData = newPoints.map(p => p.console || '').join('');
             if (newData) {
                 const userWasAtBottom = !isUserScrolledUpRef.current;
@@ -537,21 +347,14 @@
                 if (userWasAtBottom) terminal.scrollToBottom();
             }
         }
-<<<<<<< HEAD
-        prevTerminalPointDataRef.current = { message_id: currentMessageId, time: currentTimeValue };
-=======
         prevTerminalPointDataRef.current = {
             message_id: currentMessageId,
             time: currentTimeValue,
         };
->>>>>>> 63aada1d
     }, [mode, currentPoint, sortedPoints]);
 
     // Center cursor in browser mode
     useEffect(() => {
-<<<<<<< HEAD
-        if (mode !== 'browser' || !currentPoint || !currentPoint.screenshot || !screenshotContainerRef.current) return;
-=======
         if (
             mode !== 'browser' ||
             !currentPoint ||
@@ -559,38 +362,24 @@
             !screenshotContainerRef.current
         )
             return;
->>>>>>> 63aada1d
         const container = screenshotContainerRef.current;
         const img = container.querySelector('img');
         if (!img) return;
         const attemptScroll = () => {
-<<<<<<< HEAD
-            if (img.complete && img.naturalHeight > 0) calculateAndScroll(container, img, currentPoint);
-=======
             if (img.complete && img.naturalHeight > 0)
                 calculateAndScroll(container, img, currentPoint);
->>>>>>> 63aada1d
         };
         if (img.complete && img.naturalHeight > 0) {
             attemptScroll();
         } else {
             const handleImageLoad = () => {
                 attemptScroll();
-<<<<<<< HEAD
                 img.removeEventListener('load', handleImageLoad);
                 img.removeEventListener('error', handleImageError);
             };
             const handleImageError = () => {
                 img.removeEventListener('load', handleImageLoad);
                 img.removeEventListener('error', handleImageError);
-=======
-                img.removeEventListener('load', handleImageLoad);
-                img.removeEventListener('error', handleImageError);
-            };
-            const handleImageError = () => {
-                img.removeEventListener('load', handleImageLoad);
-                img.removeEventListener('error', handleImageError);
->>>>>>> 63aada1d
             };
             img.addEventListener('load', handleImageLoad);
             img.addEventListener('error', handleImageError);
@@ -618,12 +407,8 @@
             if (currentTime !== newLatestTime || currentIndex !== newIndex) {
                 setCurrentTime(newLatestTime);
                 setCurrentIndex(newIndex);
-<<<<<<< HEAD
-                if (onTimeChange && sortedPoints[newIndex]) onTimeChange(sortedPoints[newIndex]);
-=======
                 if (onTimeChange && sortedPoints[newIndex])
                     onTimeChange(sortedPoints[newIndex]);
->>>>>>> 63aada1d
             }
         } else {
             // User has either explicitly set isLive=false or manually positioned the timeline
@@ -634,27 +419,19 @@
                 if (diff < minDiff) {
                     minDiff = diff;
                     foundIndex = i;
-<<<<<<< HEAD
-                } else if (diff === minDiff && p.time > (sortedPoints[foundIndex]?.time ?? -Infinity) ) {
-=======
                 } else if (
                     diff === minDiff &&
                     p.time > (sortedPoints[foundIndex]?.time ?? -Infinity)
                 ) {
->>>>>>> 63aada1d
                     foundIndex = i;
                 }
             });
             if (foundIndex !== -1) {
                 const closestPoint = sortedPoints[foundIndex];
-<<<<<<< HEAD
-                if (currentTime !== closestPoint.time || currentIndex !== foundIndex) {
-=======
                 if (
                     currentTime !== closestPoint.time ||
                     currentIndex !== foundIndex
                 ) {
->>>>>>> 63aada1d
                     setCurrentTime(closestPoint.time);
                     setCurrentIndex(foundIndex);
                 }
@@ -669,12 +446,8 @@
                     setCurrentTime(newLatestTime);
                     setCurrentIndex(sortedPoints.length - 1);
                     setIsLive(true);
-<<<<<<< HEAD
-                    if (onTimeChange && sortedPoints[sortedPoints.length - 1]) onTimeChange(sortedPoints[sortedPoints.length - 1]);
-=======
                     if (onTimeChange && sortedPoints[sortedPoints.length - 1])
                         onTimeChange(sortedPoints[sortedPoints.length - 1]);
->>>>>>> 63aada1d
                 }
             }
         }
@@ -683,12 +456,8 @@
     // Set initial time
     useEffect(() => {
         // Skip if the user has manually positioned the timeline or there are no points
-<<<<<<< HEAD
-        if (userHasManuallySelectedRef.current || sortedPoints.length === 0) return;
-=======
         if (userHasManuallySelectedRef.current || sortedPoints.length === 0)
             return;
->>>>>>> 63aada1d
 
         let targetTime: number;
         let targetIndex = -1;
@@ -717,58 +486,6 @@
     }, [initialTime, points, onTimeChange, endTime, sortedPoints]); // endTime added as it's used for setIsLive
 
     // --- Slider Calculation Helpers ---
-<<<<<<< HEAD
-    const timeToPercentage = useCallback((t: number): number => {
-        if (duration <= 0) return t >= endTime ? 100 : 0;
-        const relativeTime = t - startTime;
-        const percentage = (relativeTime / duration) * 100;
-        return Math.max(0, Math.min(percentage, 100));
-    }, [startTime, duration, endTime]);
-
-    const findClosestPointIndex = useCallback((targetTime: number): number => {
-        if (sortedPoints.length === 0) return -1;
-        if (sortedPoints.length === 1) return 0;
-        let closestIndex = 0;
-        let minDifference = Infinity;
-        sortedPoints.forEach((point, index) => {
-            const difference = Math.abs(point.time - targetTime);
-            if (difference < minDifference) {
-                minDifference = difference;
-                closestIndex = index;
-            } else if (difference === minDifference && point.time > (sortedPoints[closestIndex]?.time ?? -Infinity)) {
-                closestIndex = index;
-            }
-        });
-        return closestIndex;
-    }, [sortedPoints]);
-
-    const getTimeFromClientX = useCallback((clientX: number): number => {
-        if (!trackRef.current || sortedPoints.length === 0) return currentTime;
-        const trackRect = trackRef.current.getBoundingClientRect();
-        const relativeX = Math.max(0, Math.min(clientX - trackRect.left, trackRect.width));
-        const percentage = trackRect.width > 0 ? relativeX / trackRect.width : 0;
-        const calculatedTime = startTime + percentage * duration;
-        const closestIndex = findClosestPointIndex(calculatedTime);
-        return closestIndex !== -1 ? sortedPoints[closestIndex].time : currentTime;
-    }, [startTime, duration, sortedPoints, currentTime, findClosestPointIndex]);
-
-    // --- Event Handlers ---
-    const handleGlobalMouseMove = useCallback((event: MouseEvent | TouchEvent) => {
-        if (!isDraggingRef.current) return;
-        if (event.type === 'touchmove' && event.cancelable) event.preventDefault();
-        const clientX = 'touches' in event ? event.touches[0].clientX : event.clientX;
-        const newTime = getTimeFromClientX(clientX);
-        if (currentTime !== newTime) {
-            const newIndex = sortedPoints.findIndex(p => p.time === newTime);
-            if (newIndex !== -1) {
-                setCurrentTime(newTime);
-                setCurrentIndex(newIndex);
-                setIsLive(newTime === endTime);
-                if (onTimeChange && sortedPoints[newIndex]) onTimeChange(sortedPoints[newIndex]);
-            }
-        }
-    }, [getTimeFromClientX, sortedPoints, endTime, onTimeChange, currentTime]);
-=======
     const timeToPercentage = useCallback(
         (t: number): number => {
             if (duration <= 0) return t >= endTime ? 100 : 0;
@@ -846,7 +563,6 @@
         },
         [getTimeFromClientX, sortedPoints, endTime, onTimeChange, currentTime]
     );
->>>>>>> 63aada1d
 
     const handleInteractionEnd = useCallback(() => {
         if (isDraggingRef.current) {
@@ -858,32 +574,6 @@
         }
     }, [handleGlobalMouseMove]);
 
-<<<<<<< HEAD
-    const handleInteractionStart = useCallback((clientX: number) => {
-        if (sortedPoints.length === 0) return;
-        isDraggingRef.current = true;
-        setIsDragging(true);
-        document.body.style.userSelect = 'none';
-
-        // User is manually interacting with the timeline
-        userHasManuallySelectedRef.current = true;
-
-        const newTime = getTimeFromClientX(clientX);
-        if (newTime !== currentTime) {
-            const newIndex = sortedPoints.findIndex(p => p.time === newTime);
-            if (newIndex !== -1) {
-                setCurrentTime(newTime);
-                setCurrentIndex(newIndex);
-                setIsLive(newTime === endTime);
-                if (onTimeChange && sortedPoints[newIndex]) onTimeChange(sortedPoints[newIndex]);
-            }
-        }
-        window.addEventListener('mousemove', handleGlobalMouseMove);
-        window.addEventListener('touchmove', handleGlobalMouseMove, { passive: false });
-        window.addEventListener('mouseup', handleInteractionEnd, { once: true });
-        window.addEventListener('touchend', handleInteractionEnd, { once: true });
-    }, [sortedPoints, getTimeFromClientX, currentTime, endTime, onTimeChange, handleGlobalMouseMove, handleInteractionEnd]);
-=======
     const handleInteractionStart = useCallback(
         (clientX: number) => {
             if (sortedPoints.length === 0) return;
@@ -928,38 +618,38 @@
             handleInteractionEnd,
         ]
     );
->>>>>>> 63aada1d
 
     const handleTrackMouseMove = (event: React.MouseEvent<HTMLDivElement>) => {
-        if (isDraggingRef.current || !trackRef.current || sortedPoints.length < 1) {
+        if (
+            isDraggingRef.current ||
+            !trackRef.current ||
+            sortedPoints.length < 1
+        ) {
             setHoverIndex(null);
             return;
         }
         const trackRect = trackRef.current.getBoundingClientRect();
         const clientX = event.clientX;
-        const relativeX = Math.max(0, Math.min(clientX - trackRect.left, trackRect.width));
-        const hoverRatio = trackRect.width > 0 ? relativeX / trackRect.width : 0;
+        const relativeX = Math.max(
+            0,
+            Math.min(clientX - trackRect.left, trackRect.width)
+        );
+        const hoverRatio =
+            trackRect.width > 0 ? relativeX / trackRect.width : 0;
         const hoverTime = startTime + hoverRatio * duration;
         let targetHoverIndex: number | null = null;
         for (let i = sortedPoints.length - 1; i >= 0; i--) {
             if (sortedPoints[i].time <= hoverTime) {
-<<<<<<< HEAD
-                if (sortedPoints[i].time < currentTime || (i === 0 && hoverTime < (sortedPoints[0]?.time ?? -Infinity))) {
-=======
                 if (
                     sortedPoints[i].time < currentTime ||
                     (i === 0 &&
                         hoverTime < (sortedPoints[0]?.time ?? -Infinity))
                 ) {
->>>>>>> 63aada1d
                     if (sortedPoints[i].thumbnail) targetHoverIndex = i;
                 }
                 break;
             }
         }
-<<<<<<< HEAD
-        if (targetHoverIndex === null && hoverTime < (sortedPoints[0]?.time ?? startTime) && sortedPoints.length > 0 && sortedPoints[0].thumbnail && (sortedPoints[0]?.time ?? -Infinity) < currentTime) {
-=======
         if (
             targetHoverIndex === null &&
             hoverTime < (sortedPoints[0]?.time ?? startTime) &&
@@ -967,7 +657,6 @@
             sortedPoints[0].thumbnail &&
             (sortedPoints[0]?.time ?? -Infinity) < currentTime
         ) {
->>>>>>> 63aada1d
             targetHoverIndex = 0;
         }
         setHoverIndex(targetHoverIndex);
@@ -980,33 +669,6 @@
     const progressPercentage = timeToPercentage(currentTime);
 
     function renderScreenshot() {
-<<<<<<< HEAD
-        return <div ref={screenshotContainerRef} className="display-container position-relative border-start border-end bg-white" style={{ overflowY: 'auto' }}>
-            {currentPoint && currentPoint.screenshot ? (
-                <img
-                    key={currentPoint.time + (currentPoint.screenshot || '')}
-                    src={currentPoint.screenshot}
-                    className="img-fluid w-100 d-block"
-                    alt={`Screenshot at ${formatTime(currentPoint.time)} for ${currentPoint.url || 'current view'}`}
-                    onError={(e) => {
-                        console.error("Failed to load screenshot:", currentPoint.screenshot);
-                        (e.target as HTMLImageElement).src = `https://placehold.co/600x400/CCCCCC/4F4F4F?text=Error+Loading+Image`;
-                    }}
-                />
-            ) : (
-                <div className="py-3 text-center text-muted small" style={{ height: '100%', display: 'flex', alignItems: 'center', justifyContent: 'center' }}>
-                    {points.length > 0 ? 'Loading screenshot...' : 'No timeline data'}
-                </div>
-            )}
-        </div>;
-    }
-
-    function renderConsole() {
-        return <div ref={terminalContainerRef} className="display-container position-relative border-start border-end px-3">
-            {/* Terminal is mounted here by its useEffect. CSS needed for height.
-                e.g., .timeline-player-console .display-container { height: 300px; background-color: #1e1e1e; } */}
-        </div>;
-=======
         return (
             <div
                 ref={screenshotContainerRef}
@@ -1059,7 +721,6 @@
                 e.g., .timeline-player-console .display-container { height: 300px; background-color: #1e1e1e; } */}
             </div>
         );
->>>>>>> 63aada1d
     }
 
     // --- JSX ---
@@ -1068,29 +729,6 @@
             className={`timeline-player shadow-sm ${mode === 'browser' ? 'timeline-player-browser' : 'timeline-player-console'} ${className || ''}`}
             style={style}
         >
-<<<<<<< HEAD
-            <div className="url-bar d-flex align-items-center py-1 px-2 text-center bg-light border rounded-top" onClick={toggleCollapse} style={{ cursor: 'pointer' }}>
-                {mode === 'browser' && <div
-                    className="url-text mx-auto text-truncate small font-monospace text-start flex-grow-1"
-                    title={currentPoint?.url ?? ''}>
-                    {currentPoint?.url || '…'}
-                </div>}
-                {mode === 'console' && <div
-                    className="url-text mx-auto text-truncate small font-monospace text-start flex-grow-1">
-                    Console Output {currentPoint?.message_id ? `(${currentPoint.message_id})` : ''}
-                </div>}
-                <button
-                    type="button"
-                    className="btn btn-sm p-0 ms-2 border-0 text-secondary"
-                    aria-label={collapsed ? 'Expand' : 'Collapse'}
-                    title={collapsed ? 'Expand' : 'Collapse'}
-                    aria-expanded={!collapsed}
-                >
-                    <svg xmlns="http://www.w3.org/2000/svg" viewBox="0 0 24 24" width="18" height="18" fill="currentColor" className="tsp-collapse-icon" style={{ transition: 'transform 0.2s ease-in-out', transform: collapsed ? 'rotate(-90deg)' : 'rotate(0deg)' }}>
-                        <path d="M7.41 8.59L12 13.17l4.59-4.58L18 10l-6 6-6-6 1.41-1.41z" />
-                    </svg>
-                </button>
-=======
             <div
                 className="url-bar d-flex align-items-center py-2 px-3 text-center bg-light border rounded-top"
                 onClick={toggleCollapse}
@@ -1138,7 +776,6 @@
                         </svg>
                     </button>
                 )}
->>>>>>> 63aada1d
             </div>
 
             {!collapsed && (
@@ -1151,18 +788,6 @@
                                     <div
                                         ref={trackRef}
                                         className="tsp-track-container"
-<<<<<<< HEAD
-                                        onMouseDown={e => handleInteractionStart(e.clientX)}
-                                        onTouchStart={e => handleInteractionStart(e.touches[0].clientX)}
-                                        onMouseMove={handleTrackMouseMove}
-                                        onMouseLeave={handleTrackMouseLeave}
-                                        style={{ cursor: 'pointer', padding: '8px 0' }}
-                                    >
-                                        <div className="tsp-track">
-                                            <div className="tsp-track-bar-active" style={{ width: `${progressPercentage}%` }} />
-                                        </div>
-                                        <div className="tsp-knob-container" style={{ left: `${progressPercentage}%` }}>
-=======
                                         onMouseDown={e =>
                                             handleInteractionStart(e.clientX)
                                         }
@@ -1192,28 +817,12 @@
                                                 left: `${progressPercentage}%`,
                                             }}
                                         >
->>>>>>> 63aada1d
                                             <div
                                                 className={`tsp-knob ${isDragging ? 'tsp-knob--dragging' : ''}`}
                                                 role="slider"
                                                 aria-valuemin={startTime}
                                                 aria-valuemax={endTime}
                                                 aria-valuenow={currentTime}
-<<<<<<< HEAD
-                                                aria-valuetext={formatTime(currentTime - startTime)}
-                                                tabIndex={0}
-                                                onKeyDown={(e) => {
-                                                    let newIndex = currentIndex;
-                                                    if (e.key === 'ArrowLeft') newIndex = Math.max(0, currentIndex - 1);
-                                                    else if (e.key === 'ArrowRight') newIndex = Math.min(sortedPoints.length - 1, currentIndex + 1);
-
-                                                    if (newIndex !== currentIndex && sortedPoints[newIndex]) {
-                                                        const newPoint = sortedPoints[newIndex];
-                                                        setCurrentTime(newPoint.time);
-                                                        setCurrentIndex(newIndex);
-                                                        setIsLive(newPoint.time === endTime);
-                                                        if (onTimeChange) onTimeChange(newPoint);
-=======
                                                 aria-valuetext={formatTime(
                                                     currentTime - startTime
                                                 )}
@@ -1257,25 +866,10 @@
                                                             onTimeChange(
                                                                 newPoint
                                                             );
->>>>>>> 63aada1d
                                                     }
                                                 }}
                                             />
                                         </div>
-<<<<<<< HEAD
-                                        {hoverIndex !== null && sortedPoints[hoverIndex]?.thumbnail && (
-                                            <div className="tsp-thumbnail-preview" style={{ left: `${timeToPercentage(sortedPoints[hoverIndex].time)}%` }}>
-                                                <img src={sortedPoints[hoverIndex].thumbnail} className="tsp-thumbnail-image" alt="Timeline preview" onError={(e) => { (e.target as HTMLImageElement).style.display = 'none'; }} />
-                                                <div className="tsp-thumbnail-time">{formatTime(sortedPoints[hoverIndex].time - startTime)}</div>
-                                            </div>
-                                        )}
-                                    </div>
-                                </div>
-                                <div className="tsp-labels d-flex justify-content-between small text-muted mt-1 px-1">
-                                    <span>{formatTime(currentTime - startTime)}</span>
-                                    <span className={isLive ? 'tsp-labels-live' : ''}>
-                                        {isLive ? 'LIVE' : `-${formatTime(endTime - currentTime)}`}
-=======
                                         {hoverIndex !== null &&
                                             sortedPoints[hoverIndex]
                                                 ?.thumbnail && (
@@ -1323,18 +917,13 @@
                                         {isLive
                                             ? 'LIVE'
                                             : `-${formatTime(endTime - currentTime)}`}
->>>>>>> 63aada1d
                                     </span>
                                 </div>
                             </div>
                         ) : (
-<<<<<<< HEAD
-                            <div className="text-muted small w-100 text-center py-2">No time data available</div>
-=======
                             <div className="text-muted small w-100 text-center py-2">
                                 No time data available
                             </div>
->>>>>>> 63aada1d
                         )}
                     </div>
                 </>
