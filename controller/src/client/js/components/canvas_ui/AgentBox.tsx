import * as React from 'react';
import { useRef, useEffect, useState } from 'react';
import { ClientMessage } from '../../context/SocketContext';
import MessageList from '../message/MessageList';
import ProcessHeader from '../ui/ProcessHeader';
import {
    ProcessStatus,
    ScreenshotEvent,
    type ConsoleEvent,
} from '../../../../types/shared-types';
import AutoScrollContainer from '../ui/AutoScrollContainer';
import BrowserDisplay from '../ui/BrowserDisplay';
<<<<<<< HEAD
=======
import ConsoleDisplay from '../ui/ConsoleDisplay';
>>>>>>> 63aada1d

interface AgentBoxProps {
    id: string;
    status: ProcessStatus;
    colors: {
        rgb: string;
        bgColor: string;
        textColor: string;
    };
    logs: string;
    agentName: string;
    messages: ClientMessage[];
    isTyping: boolean;
    screenshots?: ScreenshotEvent[];
    consoleEvents?: ConsoleEvent[];
}

interface AgentBoxWithParentProcess extends AgentBoxProps {
    parentProcessId?: string;
    onFocusAgent?: (
        agentId: string,
        parentProcessId: string,
        focusMode: 'parent-and-children' | 'only-box'
    ) => void;
}

const AgentBox: React.FC<AgentBoxWithParentProcess> = ({
    id,
    status,
    colors,
    agentName,
    messages,
    isTyping,
    parentProcessId,
    onFocusAgent,
    screenshots,
    consoleEvents,
}) => {
    const clickTimeout = useRef<number | null>(null);
    const clickCount = useRef<number>(0);
    const [mounted, setMounted] = useState(false);

    // Effect to handle mount animation
    useEffect(() => {
        setMounted(true);
    }, []);

    // Handle click on agent box
    const handleBoxClick = (e: React.MouseEvent<HTMLDivElement>) => {
        // Check what was clicked
        const target = e.target as HTMLElement;

        // Check if clicking on header controls or not an interactive area
        const isClickingControls =
            target.classList.contains('process-status') ||
            !!target.closest('.process-btn');

        if (!isClickingControls) {
            // Increment click count
            clickCount.current += 1;

            // Clear any existing timeout
            if (clickTimeout.current !== null) {
                window.clearTimeout(clickTimeout.current);
            }

            if (clickCount.current === 1) {
                // Add a brief delay to allow for a double click event
                clickTimeout.current = window.setTimeout(() => {
                    // Single click - focus only on this agent box
                    onFocusAgent(id, parentProcessId, 'only-box');

                    // Add some extra time to detect double clicks
                    clickTimeout.current = window.setTimeout(() => {
                        // Reset click count after handling
                        clickCount.current = 0;
                        clickTimeout.current = null;
                    }, 300);
                }, 200);
            } else {
                if (clickCount.current === 2) {
                    // Double click - focus on parent and all children
                    onFocusAgent(id, parentProcessId, 'parent-and-children');
                }

                // Clear after 1 second to allow next event
                clickTimeout.current = window.setTimeout(() => {
                    // Reset click count after handling
                    clickCount.current = 0;
                    clickTimeout.current = null;
                }, 500);
            }

            // Stop event propagation to prevent bubbling
            e.stopPropagation();
        }
    };

    return (
        <div
            className={`process-box agent-box card border-0 shadow ${mounted && status !== 'terminated' && status !== 'completed' ? 'mounted' : ''}`}
            onClick={handleBoxClick}
        >
            <div
                className="process-box-bg"
                style={{ backgroundColor: colors.bgColor }}
            >
                <ProcessHeader agentName={agentName} colors={colors} />

                {screenshots && screenshots.length > 0 && (
<<<<<<< HEAD
                    <BrowserDisplay screenshots={screenshots} />
=======
                    <BrowserDisplay
                        screenshots={screenshots}
                        collapsible={true}
                    />
>>>>>>> 63aada1d
                )}
                {!(screenshots && screenshots.length > 0) &&
                    consoleEvents &&
                    consoleEvents.length > 0 && (
                        <ConsoleDisplay
                            consoleEvents={consoleEvents}
                            collapsible={true}
                        />
                    )}

                <AutoScrollContainer className="process-logs card-body">
                    <MessageList
                        messages={messages}
                        isTyping={isTyping}
                        colors={colors}
                    />
                </AutoScrollContainer>
            </div>
        </div>
    );
};

export default AgentBox;<|MERGE_RESOLUTION|>--- conflicted
+++ resolved
@@ -10,10 +10,7 @@
 } from '../../../../types/shared-types';
 import AutoScrollContainer from '../ui/AutoScrollContainer';
 import BrowserDisplay from '../ui/BrowserDisplay';
-<<<<<<< HEAD
-=======
 import ConsoleDisplay from '../ui/ConsoleDisplay';
->>>>>>> 63aada1d
 
 interface AgentBoxProps {
     id: string;
@@ -124,14 +121,10 @@
                 <ProcessHeader agentName={agentName} colors={colors} />
 
                 {screenshots && screenshots.length > 0 && (
-<<<<<<< HEAD
-                    <BrowserDisplay screenshots={screenshots} />
-=======
                     <BrowserDisplay
                         screenshots={screenshots}
                         collapsible={true}
                     />
->>>>>>> 63aada1d
                 )}
                 {!(screenshots && screenshots.length > 0) &&
                     consoleEvents &&
