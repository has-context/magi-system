import { type ExecSyncOptions, execSync } from 'child_process';

/**
 * Common type definitions for the MAGI system.
 *
 * THIS FILE IS LOCATED AT common/shared-types.ts
 * DO NOT COPY INTO ANOTHER LOCATION DURING DEVELOPMENT
 */
declare global {
    // eslint-disable-next-line @typescript-eslint/no-namespace
    namespace NodeJS {
        interface ProcessEnv {
            NODE_ENV: 'development' | 'production';
            PROCESS_ID: string;
            CONTROLLER_PORT: string;
            HOST_HOSTNAME: string;
            OPENROUTER_API_KEY?: string;
            OPENAI_API_KEY?: string;
            ANTHROPIC_API_KEY?: string;
            GOOGLE_API_KEY?: string;
            XAI_API_KEY?: string;
            DEEPSEEK_API_KEY?: string;
            BRAVE_API_KEY?: string;
            PROJECT_REPOSITORIES?: string;
            PROJECT_PARENT_PATH?: string;
            PROCESS_PROJECTS?: string;
        }
    }
}

// Define the Agent interface to avoid circular dependency
export interface AgentInterface {
    agent_id: string;
    name: string;
    description: string;
    instructions: string;
    parent_id?: string;
    workers?: AgentInterface[];
    tools?: ToolFunction[];
    model?: string;
    modelClass?: string;
    modelSettings?: ModelSettings;
    maxToolCalls?: number;
    onToolCall?: (toolCall: ToolCall) => void;
    onToolResult?: (toolCall: ToolCall, result: string) => void;
    tryDirectExecution?: (messages: ResponseInput) => Promise<ResponseInput | null>; // Added from AgentDefinition
    export(): AgentExportDefinition;
    asTool(): ToolFunction;
}

export interface AgentProcess {
    processId: string;
    started: Date;
    status:
        | 'started'
        | 'running'
        | 'waiting'
        | 'completed'
        | 'failed'
        | 'terminated';
    tool: ProcessToolType;
    command: string;
    name: string;
    output?: string;
    error?: string;
    history?: ResponseInput;
    projectIds?: string[]; // List of git repositories to mount
}

export type ToolParameterType =
    | 'string'
    | 'number'
    | 'boolean'
    | 'object'
    | 'array'
    | 'null';
export const validToolParameterTypes: ToolParameterType[] = [
    'string',
    'number',
    'boolean',
    'object',
    'array',
    'null',
];

/**
 * Tool parameter type definitions using strict schema format for OpenAI function calling
 */
export interface ToolParameter {
    type?: ToolParameterType;
    description?: string | (() => string);
    enum?: string[] | (() => Promise<string[]>);
    items?: ToolParameter | { type: ToolParameterType; enum?: string[] | (() => Promise<string[]>) };
    properties?: Record<string, ToolParameter>;
    required?: string[];
    optional?: boolean;
    minItems?: number;

    [key: string]: any;
}

export type ExecutableFunction = (...args: any[]) => Promise<string> | string;
export type WorkerFunction = (...args: any[]) => AgentInterface;

/**
 * Definition for a tool that can be used by an agent
 */
export interface ToolFunction {
    function: ExecutableFunction;
    definition: ToolDefinition;
    injectAgentId?: boolean;
    injectAbortSignal?: boolean;
}

/**
 * Definition for a tool that can be used by an agent
 */
export interface ToolDefinition {
    type: 'function';
    function: {
        name: string;
        description: string;
        parameters: {
            type: 'object';
            properties: Record<string, ToolParameter>;
            required: string[];
        };
    };
}

/**
 * Type definition for tool implementation functions
 */
export type ToolImplementationFn = (...args: any[]) => any | Promise<any>;

export type ToolParameterMap = {
    [key: string]:
        | string
        | ToolParameter;
};

/**
 * Definition of an agent with model and tool settings
 */
export interface AgentDefinition {
    agent_id?: string;
    name: string;
    description: string;
    instructions: string;
    workers?: WorkerFunction[];
    tools?: ToolFunction[];
    model?: string;
    modelClass?: ModelClassID;
    modelSettings?: ModelSettings;
    maxToolCalls?: number;
    maxToolCallRoundsPerTurn?: number; // Maximum number of tool call rounds per turn
    jsonSchema?: object; // JSON schema definition for structured output
    historyThread?: ResponseInput | undefined;
    cwd?: string; // Working directory for model providers that need a real shell context

    onToolCall?: (toolCall: ToolCall) => Promise<void>;
    onToolResult?: (toolCall: ToolCall, result: string) => Promise<void>;
    onRequest?: (
        agent: AgentInterface, // Reverted back to AgentInterface
        messages: ResponseInput
    ) => Promise<[any, ResponseInput]>; // Reverted back to AgentInterface
    onResponse?: (message: ResponseOutputMessage) => Promise<void>;
    onThinking?: (message: ResponseThinkingMessage) => Promise<void>;
    tryDirectExecution?: (
        messages: ResponseInput
    ) => Promise<ResponseInput | null>; // Add this line

    params?: ToolParameterMap; // Map of parameter names to their definitions
    processParams?: (
        agent: AgentInterface,
        params: Record<string, any>
    ) => Promise<{
        prompt: string;
        intelligence?: 'low' | 'standard' | 'high';
    }>;
}

/**
 * Definition-exportable version of the agent
 */
export interface AgentExportDefinition {
    agent_id: string;
    name: string;
    parent_id?: string;
    model?: string;
    modelClass?: string;
    cwd?: string; // Working directory for model providers that need a real shell context
}

/**
 * Model settings for the OpenAI API
 */
export interface ModelSettings {
    temperature?: number;
    top_p?: number;
    top_k?: number;
    max_tokens?: number;
    stop_sequence?: string;
    seed?: number;
    text?: { format: string };
    tool_choice?:
        | 'auto'
        | 'none'
        | 'required'
        | { type: string; function: { name: string } };
    sequential_tools?: boolean; // Run tools sequentially instead of in parallel
    json_schema?: object; // JSON schema for structured output
    force_json?: boolean; // Force JSON output even if model doesn't natively support it
}

/**
 * Tool call data structure
 */
export interface ToolCall {
    id: string;
    type: 'function';
    call_id?: string;
    function: {
        name: string;
        arguments: string;
    };
}

export interface ToolCallHandler {
    onToolCall?: (toolCall: ToolCall) => void;
    onToolResult?: (toolCall: ToolCall, result: string) => void;
    onEvent?: (event: StreamingEvent) => void;
}

export interface ResponseContentText {
    type: 'input_text';
    text: string;
}

export interface ResponseContentImage {
    type: 'input_image';
    detail: 'high' | 'low' | 'auto';
    file_id?: string;
    image_url?: string;
}

export interface ResponseContentFileInput {
    type: 'input_file';
    file_data?: string;
    file_id?: string;
    filename?: string;
}

/**
 * ResponseContent
 */
export type ResponseContent =
    | string
    | Array<
          ResponseContentText | ResponseContentImage | ResponseContentFileInput
      >;

/**
 * ResponseInput
 */
export type ResponseInput = Array<ResponseInputItem>;
export type ResponseInputItem =
    | ResponseInputMessage
    | ResponseThinkingMessage
    | ResponseOutputMessage
    | ResponseInputFunctionCall
    | ResponseInputFunctionCallOutput;

export interface ResponseBaseMessage {
    type: string;
    model?: string;
    timestamp?: number; // Timestamp for the event, shared by all event types
}

/**
 * ResponseInputMessage
 */
export interface ResponseInputMessage extends ResponseBaseMessage {
    type: 'message';
    name?: string; // deprecated
    content: ResponseContent;
    role: 'user' | 'system' | 'developer';
    status?: 'in_progress' | 'completed' | 'incomplete';
}

/**
 * ResponseThinkingMessage
 */
export interface ResponseThinkingMessage extends ResponseBaseMessage {
    type: 'thinking';
    content: ResponseContent;
    signature?: ResponseContent;
    thinking_id?: string;
    role: 'assistant';
    status?: 'in_progress' | 'completed' | 'incomplete';
}

export interface ResponseReasoningItem extends ResponseBaseMessage {
    type: 'reasoning';
    id: string;
    summary: Array<{
        text: string;
        type: 'summary_text';
      }>;
    status?: 'in_progress' | 'completed' | 'incomplete';
}


/**
 * ResponseOutputMessage
 */
export interface ResponseOutputMessage extends ResponseBaseMessage {
    id?: string;
    type: 'message';
    content: ResponseContent;
    role: 'assistant';
    status: 'in_progress' | 'completed' | 'incomplete';
}

/**
 * Tool call data structure
 */
export interface ResponseInputFunctionCall extends ResponseBaseMessage {
    type: 'function_call';
    call_id: string;
    name: string;
    arguments: string;
    id?: string;
    status?: 'in_progress' | 'completed' | 'incomplete';
}

/**
 * Tool call data structure
 */
export interface ResponseInputFunctionCallOutput extends ResponseBaseMessage {
    type: 'function_call_output';
    call_id: string;
    name?: string;
    output: string;
    id?: string;
    status?: 'in_progress' | 'completed' | 'incomplete';
}

/**
 * Response data from the LLM
 */
export interface LLMMessage {
    name?: string | undefined;
    role: string;
    content: string | null;
    tool_calls?: ToolCall[];
    call_id?: string; // For tool response messages
}

/**
 * Response data from the LLM
 */
export interface LLMResponse extends LLMMessage {
    role: 'assistant';
    tool_calls?: ToolCall[];
}

/**
 * Streaming event types
 */
export type StreamEventType =
    | 'connected'
    | 'command_start'
    | 'command_done'
    | 'project_create'
    | 'project_update'
    | 'process_start'
    | 'process_running'
    | 'process_updated'
    | 'process_done'
    | 'process_failed'
    | 'process_waiting'
    | 'process_terminated'
    | 'agent_start'
    | 'agent_updated'
    | 'agent_done'
    | 'agent_status'
    | 'message_start'
    | 'message_delta'
    | 'message_complete'
    | 'talk_start'
    | 'talk_delta'
    | 'talk_complete'
    | 'audio_stream'
    | 'tool_start'
    | 'tool_delta'
    | 'tool_done'
    | 'file_start'
    | 'file_delta'
    | 'file_complete'
    | 'cost_update'
    | 'system_status'
    | 'quota_update'
    | 'screenshot'
    | 'console'
    | 'error'
    // New types for waiting on tools
    | 'tool_wait_start'
    | 'tool_waiting'
    | 'tool_wait_complete'
    // New types for waiting on tasks
    | 'task_wait_start'
    | 'task_waiting'
    | 'task_wait_complete'
    // Git-related events
    | 'git_pull_request';

/**
 * Base streaming event interface
 */
export interface StreamEvent {
    type: StreamEventType;
    agent?: AgentExportDefinition;
    timestamp?: string; // Timestamp for the event, shared by all event types
}

// --- Tool Wait Events ---

/**
 * Event indicating the start of waiting for a tool.
 */
export interface ToolWaitStartEvent extends StreamEvent {
    type: 'tool_wait_start';
    runningToolId: string;
    timestamp: string;
    overseer_notification?: boolean; // Flag to let the overseer know the agent is deliberately waiting
}

/**
 * Heartbeat event while waiting for a tool.
 */
export interface ToolWaitingEvent extends StreamEvent {
    type: 'tool_waiting';
    runningToolId: string;
    elapsedSeconds: number;
    timestamp: string;
}

/**
 * Event indicating the completion of waiting for a tool.
 */
export interface ToolWaitCompleteEvent extends StreamEvent {
    type: 'tool_wait_complete';
    runningToolId: string;
    result: string; // The final message returned by wait_for_running_tool
    finalStatus: string; // Status like 'completed', 'failed', 'terminated', 'timeout', 'unknown'
    timestamp: string;
}

// --- Task Wait Events ---

/**
 * Event indicating the start of waiting for a task.
 */
export interface TaskWaitStartEvent extends StreamEvent {
    type: 'task_wait_start';
    taskId: string;
    timestamp: string;
    overseer_notification?: boolean; // Flag to let the overseer know the agent is deliberately waiting
}

/**
 * Heartbeat event while waiting for a task.
 */
export interface TaskWaitingEvent extends StreamEvent {
    type: 'task_waiting';
    taskId: string;
    elapsedSeconds: number;
    timestamp: string;
}

/**
 * Event indicating the completion of waiting for a task.
 */
export interface TaskWaitCompleteEvent extends StreamEvent {
    type: 'task_wait_complete';
    taskId: string;
    result: string; // The final message returned by wait_for_running_task
    finalStatus: string; // Status like 'completed', 'failed', 'terminated', 'timeout', 'unknown'
    timestamp: string;
}

/**
 * Git pull request event for container to controller communication
 */
export interface GitPullRequestEvent extends StreamEvent {
    type: 'git_pull_request';
    processId: string;
    projectId: string;
    branch: string;
    message: string;
    timestamp: string;
}

/**
 * Agent updated streaming event
 */
export interface ConnectedEvent extends StreamEvent {
    type: 'connected';
    timestamp: string;
}

/**
 * Agent updated streaming event
 */
export interface CommandEvent extends StreamEvent {
    type: 'command_start' | 'command_done';
    targetProcessId: string;
    command: string;
    timestamp?: string; // Timestamp for the event
}

export type ProjectType =
    | 'web-static'
    | 'web-app'
    | 'game-2d'
    | 'game-3d'
    | 'mobile-app'
    | 'desktop-app'
    | 'plain';

export interface Project {
    project_id: string;
    project_type?: ProjectType;
    simple_description?: string;
    detailed_description?: string;
<<<<<<< HEAD
    file_system_structure?: any;
=======
>>>>>>> 63aada1d
    repository_url?: string;
    is_generated?: boolean;
    is_ready?: boolean;
}

/**
 * Project updated streaming event
 */
export interface ProjectEvent extends StreamEvent {
    type:
        | 'project_create'
        | 'project_update';
    project_id: string;
}

export type ProcessToolType = 'research_engine' | 'godel_machine' | 'run_task' | 'project_analyze';

/**
 * Agent updated streaming event
 */
export interface ProcessEvent extends StreamEvent {
    type:
        | 'process_start'
        | 'process_running'
        | 'process_updated'
        | 'process_done'
        | 'process_failed'
        | 'process_waiting'
        | 'process_terminated';
    agentProcess?: AgentProcess;
    output?: string;
    error?: string;
    history?: ResponseInput;
}

/**
 * Agent updated streaming event
 */
export interface AgentEvent extends StreamEvent {
    type: 'agent_start' | 'agent_updated' | 'agent_done';
    agent: AgentExportDefinition;
    input?: string;
}

/**
 * Agent updated streaming event
 */
export interface AgentStatusEvent extends StreamEvent {
    type: 'agent_status';
    agent_id: string;
    status: string;
    meta_data?: Record<string, unknown>; // Replaced any with Record<string, unknown>
}

/**
 * Message streaming event
 */
export interface MessageEvent extends StreamEvent {
    type: 'message_start' | 'message_delta' | 'message_complete';
    content: string;
    message_id: string; // Added message_id for tracking deltas and completes
    order?: number; // Optional order property for message sorting
    thinking_content?: string;
    thinking_signature?: string;
}

/**
 * Message streaming event
 */
export interface FileEvent extends StreamEvent {
    type: 'file_start' | 'file_delta' | 'file_complete';
    message_id: string; // Added message_id for tracking deltas and completes
    mime_type?: string;
    data_format: 'base64';
    data: string;
    order?: number; // Optional order property for message sorting
}

/**
 * Message streaming event
 */
export interface TalkEvent extends StreamEvent {
    type: 'talk_start' | 'talk_delta' | 'talk_complete';
    content: string;
    message_id: string; // Added message_id for tracking deltas and completes
    order?: number; // Optional order property for message sorting
    thinking_content?: string; // Added for compatibility with client code
    timestamp?: string; // Timestamp for the event
}

/**
 * Tool call streaming event
 */
export interface ToolEvent extends StreamEvent {
    type: 'tool_start' | 'tool_delta' | 'tool_done';
    tool_calls: ToolCall[];
    results?: any;
}

/**
 * Error streaming event
 */
export interface ErrorEvent extends StreamEvent {
    type: 'error';
    error: string;
}

/**
 * Audio streaming event
 */
export interface AudioEvent extends StreamEvent {
    type: 'audio_stream';
    timestamp: string;
    chunkIndex?: number;
    isFinalChunk?: boolean;
    data?: string;
    format?: string;
    pcmParameters?: {
        sampleRate?: number;
        channels?: number;
        bitDepth?: number;
    };
}

/**
 * Screenshot streaming event
 */
export interface ScreenshotEvent extends StreamEvent {
    type: 'screenshot';
    data: string; // Base64 encoded image data
    timestamp: string;
    url?: string; // Optional current URL
    viewport: {
        // Optional viewport rectangle for cropping/highlighting
        x: number;
        y: number;
        width: number;
        height: number;
    };
    cursor: { x: number; y: number, button?: 'none' | 'left' | 'middle' | 'right' };
}

/**
 * Console output streaming event
 */
export interface ConsoleEvent extends StreamEvent {
    type: 'console';
    data: string; // Raw terminal output
    timestamp: string;
    message_id?: string; // Optional reference to the message that generated this console output
}

/**
 * Interface for model usage data
 */
export interface ModelUsage {
    model: string;
    cost?: number;
    input_tokens?: number; // Made optional to match model_data.ts
    output_tokens?: number; // Made optional to match model_data.ts
    cached_tokens?: number;
    image_count?: number; // Added to match model_data.ts
    metadata?: Record<string, any>;
    timestamp?: string | Date; // Support both string and Date types
    isFreeTierUsage?: boolean; // Added flag for free tier usage
}

// New interface for the core cost data structure
export interface CostUpdateData {
    time: {
        start: string;
        now: string;
    };
    cost: {
        total: number; // Total cost accumulated
        last_min: number; // Cost accumulated in the last minute
    };
    tokens: {
        input: number; // Total input tokens accumulated
        output: number; // Total output tokens accumulated
    };
    models: Record<string, { cost: number; calls: number }>; // Per-model cost and call count
}

/**
 * Cost update streaming event
 */
export interface CostUpdateEvent extends StreamEvent {
    type: 'cost_update';
    usage: ModelUsage;
    thought_delay?: number;
}

/**
 * Cost update streaming event
 */
export interface SystemStatusEvent extends StreamEvent {
    type: 'system_status';
    status: string;
}

/**
 * Quota update streaming event
 */
export interface QuotaUpdateEvent extends StreamEvent {
    type: 'quota_update';
    quotas: Record<string, any>;
}

/**
 * Union type for all streaming events
 */
export type StreamingEvent =
    | ConnectedEvent
    | CommandEvent
    | ProjectEvent
    | ProcessEvent
    | AgentEvent
    | AgentStatusEvent
    | MessageEvent
    | FileEvent
    | TalkEvent
    | ToolEvent
    | ErrorEvent
    | CostUpdateEvent
    | SystemStatusEvent
    | QuotaUpdateEvent
    | AudioEvent
    | ScreenshotEvent
    | ConsoleEvent
<<<<<<< HEAD
=======
    | GitPullRequestEvent
>>>>>>> 63aada1d
    // Add new wait events
    | ToolWaitStartEvent
    | ToolWaitingEvent
    | ToolWaitCompleteEvent
    | TaskWaitStartEvent
    | TaskWaitingEvent
    | TaskWaitCompleteEvent;

/**
 * Process status type (used by controller)
 */
export type ProcessStatus =
    | 'running'
    | 'completed'
    | 'failed'
    | 'terminated'
    | 'ending';

/**
 * MagiMessage format for communication between containers and controller
 */
export interface MagiMessage {
    processId: string;
    event: StreamingEvent;
}

/**
 * Global cost data structure for the controller
 */
export interface GlobalCostData {
    usage: CostUpdateData; // The accumulated global usage data
    costPerMinute: number; // Calculated cost per minute since system start
    numProcesses: number; // Current number of tracked processes
    systemStartTime: string; // ISO string timestamp of when tracking started
}

// Socket.io event interfaces

/**
 * Event sent when a new process is created
 */
export interface ProcessCreateEvent {
    id: string; // Process ID
    command: string; // Command that created the process
    name: string;
    status: ProcessStatus; // Initial status (usually 'running')
    colors: {
        rgb: string; // Primary color (rgb)
        bgColor: string; // Background color (rgba)
        textColor: string; // Text color (rgba)
    };
}

/**
 * Event sent when new logs are available for a process
 */
export interface ProcessLogsEvent {
    id: string; // Process ID
    logs: string; // Log content (may include markdown)
}

/**
 * Event sent when a structured message from a MAGI container is available
 */
export interface ProcessMessageEvent {
    id: string; // Process ID
    message: MagiMessage; // Structured message from the container
}

/**
 * Event sent when a process status changes
 */
export interface ProcessUpdateEvent {
    id: string; // Process ID
    status: ProcessStatus; // New status
}

/**
 * Event for sending a command to a specific process
 */
export interface ProcessCommandEvent {
    processId: string; // Target process ID
    command: string; // Command to send
    sourceProcessId?: string; // Optional source process ID for process-to-process communication
}

/**
 * Event for server information sent to clients
 */
export interface ServerInfoEvent {
    version: string; // Server version
}

/**
 * Position for absolute positioning of boxes
 */
export interface BoxPosition {
    x: number;
    y: number;
    width: number;
    height: number;
    scale: number;
}

/**
 * Client-side DOM element references for processes
 */
export interface ProcessElement {
    box: HTMLElement; // Container element
    logs: HTMLElement; // Log output container
    status: HTMLElement; // Status indicator
    input?: HTMLInputElement; // Optional process-specific input field
}

/**
 * App settings interface for persisting UI and feature settings
 */
export interface AppSettings {
    uiMode: 'canvas' | 'column';
    isAudioEnabled: boolean;
    isTelegramEnabled: boolean;
}

/**
 * Status of a sequential agent run
 */
export enum RunStatus {
    SUCCESS = 'success',
    FAILURE = 'failure',
    NEEDS_RETRY = 'needs_retry',
}

/**
 * Result of a sequential agent run
 */
export interface RunResult {
    status: RunStatus;
    response: string;
    next?: string; // Optional name of the next agent to run
    metadata?: any;
}

/**
 * Configuration for individual runner stages
 */
export interface RunnerStageConfig {
    input?: (
        history: ResponseInput,
        lastOutput: Record<string, string>
    ) => ResponseInput; // Prepares the input for the agent based on past conversation history

    agent: () => any;

    next: (output: string) => string | null; // Determines the next stage based on the output. Null if this is the last stage
}

/**
 * Complete configuration for runner stages
 */
export type RunnerConfig = {
    [stage: string]: RunnerStageConfig;
};

/**
 * Model provider interface
 */
export interface ModelProvider {
    createResponseStream(
        model: string,
        messages: ResponseInput,
        agent: any
    ): AsyncGenerator<StreamingEvent>;
}

/**
 * Model class identifier
 */
export type ModelClassID =
    | 'standard'
    | 'mini'
    | 'reasoning'
    | 'reasoning_mini'
    | 'monologue'
    | 'metacognition'
    | 'code'
    | 'writing'
    | 'summary'
    | 'vision'
    | 'vision_mini'
    | 'search'
    | 'image_generation'
    | 'embedding';

// --- Custom Signals for Task Flow Control ---

/**
 * Custom error used as a signal to indicate successful task completion.
 * This allows the runner to stop processing immediately when this tool is called.
 */
export class TaskCompleteSignal extends Error {
    public readonly result: string;
    public history?: ResponseInput | undefined;
    constructor(result: string) {
        super('Task completed successfully.');
        this.name = 'TaskCompleteSignal';
        this.result = result;
        // Ensure the prototype chain is set correctly for instanceof checks
        Object.setPrototypeOf(this, TaskCompleteSignal.prototype);
    }
}

/**
 * Custom error used as a signal to indicate a fatal task error.
 * This allows the runner to stop processing immediately when this tool is called.
 */
export class TaskFatalErrorSignal extends Error {
    public readonly errorDetails: string;
    public history?: ResponseInput | undefined;
    constructor(errorDetails: string) {
        super('Task failed due to a fatal error.');
        this.name = 'TaskFatalErrorSignal';
        this.errorDetails = errorDetails;
        // Ensure the prototype chain is set correctly for instanceof checks
        Object.setPrototypeOf(this, TaskFatalErrorSignal.prototype);
    }
}

// ======================================================================
// UNIFIED MESSAGING SYSTEM
// ======================================================================

/**
 * Direction of message flow between system components
 */
export type MessageDirection =
    | 'process->server' // From Magi Process to Controller Server (via WebSocket)
    | 'server->process' // From Controller Server to Magi Process (via WebSocket)
    | 'server->client' // From Controller Server to Controller Client (via Socket.IO)
    | 'client->server'; // From Controller Client to Controller Server (via Socket.IO)

/**
 * Client-to-server message types (extending existing StreamEventType)
 */
export type ClientServerMessageType =
    | 'CLIENT_COMMAND_RUN' // Run a new command
    | 'CLIENT_PROCESS_TERMINATE' // Terminate a process
    | 'CLIENT_PROCESS_COMMAND' // Send a command to a specific process
    | 'CLIENT_SET_PAUSE_STATE' // Set system pause state
    | 'CLIENT_SET_UIMODE_STATE' // Change UI mode
    | 'CLIENT_SET_AUDIO_STATE' // Toggle audio
    | 'CLIENT_SET_TELEGRAM_STATE' // Toggle Telegram
    | 'CLIENT_UPDATE_APP_SETTINGS'; // Update all app settings at once

/**
 * All possible message types
 */
export type MessageType = StreamEventType | ClientServerMessageType;

/**
 * Client->Server message payloads
 */
export interface ClientCommandRunPayload {
    command: string;
}

export interface ClientProcessTerminatePayload {
    processId: string;
}

export interface ClientProcessCommandPayload {
    processId: string;
    command: string;
    sourceProcessId?: string;
}

export interface ClientSetPauseStatePayload {
    pauseState: boolean;
}

export interface ClientSetUIModeStatePayload {
    uiMode: 'column' | 'canvas';
}

export interface ClientSetAudioStatePayload {
    audioState: boolean;
}

export interface ClientSetTelegramStatePayload {
    telegramState: boolean;
}

export interface ClientUpdateAppSettingsPayload {
    settings: AppSettings;
}

/**
 * Maps MessageType to its specific payload type
 */
export type MessagePayloads = {
    // Process->Server & Server->Client payloads (using existing event interfaces)
    connected: Omit<ConnectedEvent, 'type'>;
    command_start: Omit<CommandEvent, 'type'>;
    command_done: Omit<CommandEvent, 'type'>;
    project_create: Omit<ProjectEvent, 'type'>;
    project_update: Omit<ProjectEvent, 'type'>;
    process_start: Omit<ProcessEvent, 'type'>;
    process_running: Omit<ProcessEvent, 'type'>;
    process_updated: Omit<ProcessEvent, 'type'>;
    process_done: Omit<ProcessEvent, 'type'>;
    process_failed: Omit<ProcessEvent, 'type'>;
    process_waiting: Omit<ProcessEvent, 'type'>;
    process_terminated: Omit<ProcessEvent, 'type'>;
    agent_start: Omit<AgentEvent, 'type'>;
    agent_updated: Omit<AgentEvent, 'type'>;
    agent_done: Omit<AgentEvent, 'type'>;
    message_start: Omit<MessageEvent, 'type'>;
    message_delta: Omit<MessageEvent, 'type'>;
    message_complete: Omit<MessageEvent, 'type'>;
    talk_start: Omit<TalkEvent, 'type'>;
    talk_delta: Omit<TalkEvent, 'type'>;
    talk_complete: Omit<TalkEvent, 'type'>;
    audio_stream: Omit<AudioEvent, 'type'>;
    tool_start: Omit<ToolEvent, 'type'>;
    tool_delta: Omit<ToolEvent, 'type'>;
    tool_done: Omit<ToolEvent, 'type'>;
    file_start: Omit<FileEvent, 'type'>;
    file_delta: Omit<FileEvent, 'type'>;
    file_complete: Omit<FileEvent, 'type'>;
    cost_update: Omit<CostUpdateEvent, 'type'>;
    system_status: Omit<SystemStatusEvent, 'type'>;
    quota_update: Omit<QuotaUpdateEvent, 'type'>;
    screenshot: Omit<ScreenshotEvent, 'type'>;
    error: Omit<ErrorEvent, 'type'>;
    // Add new wait events
    tool_wait_start: Omit<ToolWaitStartEvent, 'type'>;
    tool_waiting: Omit<ToolWaitingEvent, 'type'>;
    tool_wait_complete: Omit<ToolWaitCompleteEvent, 'type'>;
    task_wait_start: Omit<TaskWaitStartEvent, 'type'>;
    task_waiting: Omit<TaskWaitingEvent, 'type'>;
    task_wait_complete: Omit<TaskWaitCompleteEvent, 'type'>;


    // Client->Server payloads
    CLIENT_COMMAND_RUN: ClientCommandRunPayload;
    CLIENT_PROCESS_TERMINATE: ClientProcessTerminatePayload;
    CLIENT_PROCESS_COMMAND: ClientProcessCommandPayload;
    CLIENT_SET_PAUSE_STATE: ClientSetPauseStatePayload;
    CLIENT_SET_UIMODE_STATE: ClientSetUIModeStatePayload;
    CLIENT_SET_AUDIO_STATE: ClientSetAudioStatePayload;
    CLIENT_SET_TELEGRAM_STATE: ClientSetTelegramStatePayload;
    CLIENT_UPDATE_APP_SETTINGS: ClientUpdateAppSettingsPayload;
};

// Event types
export interface MagiMessage {
    processId: string;
    event: StreamingEvent;
}

export interface ServerMessage {
    type:
        | 'command'
        | 'connect'
        | 'process_event'
        | 'project_update'
        | 'system_message'
        | 'system_command';
}

export interface CommandMessage extends ServerMessage {
    type: 'command' | 'connect';
    command: string;
    args?: {
        sourceProcessId?: string; // Added for process-to-process communication
        [key: string]: any;
    };
}

export interface ProjectMessage extends ServerMessage {
    type: 'project_update';
    project_id: string;
    message: string;
}

export interface SystemMessage extends ServerMessage {
    type: 'system_message';
    message: string;
}

export interface SystemCommandMessage extends ServerMessage {
    type: 'system_command';
    command: string;
}

export interface ProcessEventMessage extends ServerMessage {
    type: 'process_event';
    processId: string;
    event: StreamingEvent;
}

export interface ContainerConnection {
    processId: string;
    lastMessage: Date;
    messageHistory: MagiMessage[];
}

// Event handler type
export type EventHandler = (
    event: any,
    sourceProcessId?: string
) => Promise<any>;

export type MergePolicy = 'none' | 'low_risk' | 'moderate_risk' | 'all';
export type MergeAction = 'merge' | 'push_only';

export interface RiskBreakdown {
    totalRiskScore: number;
    pathRisk: string[];
    typeRisk: string[];
    patternRisk: string[];
    dependencyFileChanged: boolean;
    allowListed: boolean;
}

/**
 * Change‑set metrics returned by computeMetrics().
 * All fields are normalised to the branch‑vs‑main diff (not HEAD~1).
 */
export interface Metrics {
    /* raw size / scope */
    filesChanged: number;
    totalLines: number;
    directoryCount: number;
    hunks: number;

    /* dispersion / complexity */
    entropyNormalised: number;   // 0–1
    churnRatio: number;          // ≥1  (adds+dels / adds)
    cyclomaticDelta: number;     // ∑ΔCC across modified functions (fallback 0)

    /* developer & history */
    developerUnfamiliarity: number; // 0–1 (1 = author never touched these files)

    /* content / pattern flags */
    secretRegexHits: number;
    apiSignatureEdits: number;
    controlFlowEdits: number;

    /* legacy risk breakdown (still useful) */
    risk: RiskBreakdown;

    /**
     * Weighted risk score in the range 0‑1; higher = riskier.
     *   score <= LOW_RISK_MAX    ⇒ "low"
     *   score <= MOD_RISK_MAX    ⇒ "moderate"
     *   else                     ⇒ "high"
     */
    score: number;
}<|MERGE_RESOLUTION|>--- conflicted
+++ resolved
@@ -534,10 +534,6 @@
     project_type?: ProjectType;
     simple_description?: string;
     detailed_description?: string;
-<<<<<<< HEAD
-    file_system_structure?: any;
-=======
->>>>>>> 63aada1d
     repository_url?: string;
     is_generated?: boolean;
     is_ready?: boolean;
@@ -768,10 +764,7 @@
     | AudioEvent
     | ScreenshotEvent
     | ConsoleEvent
-<<<<<<< HEAD
-=======
     | GitPullRequestEvent
->>>>>>> 63aada1d
     // Add new wait events
     | ToolWaitStartEvent
     | ToolWaitingEvent
